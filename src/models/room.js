--- conflicted
+++ resolved
@@ -1102,13 +1102,8 @@
 
     if (this._opts.pendingEventOrdering == "detached") {
         if (this._pendingEventList.some((e) => e.status === EventStatus.NOT_SENT)) {
-<<<<<<< HEAD
             logger.warn("Setting event as NOT_SENT due to messages in the same state");
-            event.status = EventStatus.NOT_SENT;
-=======
-            console.warn("Setting event as NOT_SENT due to messages in the same state");
             event.setStatus(EventStatus.NOT_SENT);
->>>>>>> 7782e811
         }
         this._pendingEventList.push(event);
 
