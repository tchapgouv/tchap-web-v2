--- conflicted
+++ resolved
@@ -529,19 +529,11 @@
 
         var label = this.props.collapsed ? null : this.props.label;
 
-<<<<<<< HEAD
         let content;
         if (this.state.sortedList.length == 0) {
             content = this.props.emptyContent;
         } else {
             content = this.makeRoomTiles();
-=======
-        //console.log("render: " + JSON.stringify(this.state.sortedList));
-
-        var target;
-        if (this.state.sortedList.length == 0 && this.props.editable) {
-            target = <RoomDropTarget label={ _t("Drop here %(toAction)s", {toAction: this.props.verb}) }/>;
->>>>>>> 47d412df
         }
 
         if (this.state.sortedList.length > 0 || this.props.editable) {
