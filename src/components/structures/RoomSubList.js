/*
Copyright 2015 OpenMarket Ltd

Licensed under the Apache License, Version 2.0 (the "License");
you may not use this file except in compliance with the License.
You may obtain a copy of the License at

    http://www.apache.org/licenses/LICENSE-2.0

Unless required by applicable law or agreed to in writing, software
distributed under the License is distributed on an "AS IS" BASIS,
WITHOUT WARRANTIES OR CONDITIONS OF ANY KIND, either express or implied.
See the License for the specific language governing permissions and
limitations under the License.
*/

'use strict';

var React = require('react');
var DropTarget = require('react-dnd').DropTarget;
var sdk = require('matrix-react-sdk')
var dis = require('matrix-react-sdk/lib/dispatcher');
var UnreadStatus = require('matrix-react-sdk/lib/UnreadStatus');

// turn this on for drop & drag console debugging galore
var debug = false;

var roomListTarget = {
    canDrop: function() {
        return true;
    },

    drop: function(props, monitor, component) {
        if (debug) console.log("dropped on sublist")
    },

    hover: function(props, monitor, component) {
        var item = monitor.getItem();

        if (component.state.sortedList.length == 0 && props.editable) {
            if (debug) console.log("hovering on sublist " + props.label + ", isOver=" + monitor.isOver());

            if (item.targetList !== component) {
                 item.targetList.removeRoomTile(item.room);
                 item.targetList = component;
            }

            component.moveRoomTile(item.room, 0);
        }
    },
};

var RoomSubList = React.createClass({
    displayName: 'RoomSubList',

    debug: debug,

    propTypes: {
        list: React.PropTypes.arrayOf(React.PropTypes.object).isRequired,
        label: React.PropTypes.string.isRequired,
        tagName: React.PropTypes.string,
        editable: React.PropTypes.bool,
        order: React.PropTypes.string.isRequired,
        bottommost: React.PropTypes.bool,
        selectedRoom: React.PropTypes.string.isRequired,
        activityMap: React.PropTypes.object.isRequired,
<<<<<<< HEAD
        startAsHidden: React.PropTypes.bool,
        showSpinner: React.PropTypes.bool, // true to show a spinner if 0 elements when expanded

        // TODO: Fix the name of this. This is too easily confused with the
        // "hidden" state which is the expanded (or not) view of the list of rooms.
        // What this prop *really* does is control whether the room name is displayed
        // so it should be named as such.
        collapsed: React.PropTypes.bool.isRequired,
        onHeaderClick: React.PropTypes.func,
        alwaysShowHeader: React.PropTypes.bool
=======
        collapsed: React.PropTypes.bool.isRequired,
        incomingCall: React.PropTypes.object,
>>>>>>> d7b87743
    },

    getInitialState: function() {
        return {
            hidden: this.props.startAsHidden || false,
            sortedList: [],
        };
    },

    getDefaultProps: function() {
        return {
            onHeaderClick: function() {} // NOP
        };
    },

    componentWillMount: function() {
        this.sortList(this.props.list, this.props.order);
    },

    componentWillReceiveProps: function(newProps) {
        // order the room list appropriately before we re-render
        //if (debug) console.log("received new props, list = " + newProps.list);
        this.sortList(newProps.list, newProps.order);
    },

    onClick: function(ev) {
        var isHidden = !this.state.hidden;
        this.setState({ hidden : isHidden });
        this.props.onHeaderClick(isHidden);
    },

    tsOfNewestEvent: function(room) {
        for (var i = room.timeline.length - 1; i >= 0; --i) {
            var ev = room.timeline[i];
            // logic copied from RoomList.js for when we do/don't highlight
            if (UnreadStatus.eventTriggersUnreadCount(ev)) {
                return ev.getTs();
            }
        }

        // we might only have events that don't trigger the unread indicator,
        // in which case use the oldest event even if normally it wouldn't count.
        // This is better than just assuming the last event was forever ago.
        if (room.timeline.length) {
            return room.timeline[0].getTs();
        } else {
            return Number.MAX_SAFE_INTEGER;
        }
    },

    // TODO: factor the comparators back out into a generic comparator
    // so that view_prev_room and view_next_room can do the right thing

    recentsComparator: function(roomA, roomB) {
        return this.tsOfNewestEvent(roomB) - this.tsOfNewestEvent(roomA);
    },

    manualComparator: function(roomA, roomB) {
        if (!roomA.tags[this.props.tagName] || !roomB.tags[this.props.tagName]) return 0;
        var a = roomA.tags[this.props.tagName].order;
        var b = roomB.tags[this.props.tagName].order;
        return a == b ? this.recentsComparator(roomA, roomB) : ( a > b  ? 1 : -1);
    },

    sortList: function(list, order) {
        if (list === undefined) list = this.state.sortedList;
        if (order === undefined) order = this.props.order;
        var comparator;
        list = list || [];
        if (order === "manual") comparator = this.manualComparator;
        if (order === "recent") comparator = this.recentsComparator;

        //if (debug) console.log("sorting list for sublist " + this.props.label + " with length " + list.length + ", this.props.list = " + this.props.list);
        this.setState({ sortedList: list.sort(comparator) });
    },

    moveRoomTile: function(room, atIndex) {
        if (debug) console.log("moveRoomTile: id " + room.roomId + ", atIndex " + atIndex);
        //console.log("moveRoomTile before: " + JSON.stringify(this.state.rooms));
        var found = this.findRoomTile(room);
        var rooms = this.state.sortedList;
        if (found.room) {
            if (debug) console.log("removing at index " + found.index + " and adding at index " + atIndex);
            rooms.splice(found.index, 1);
            rooms.splice(atIndex, 0, found.room);
        }
        else {
            if (debug) console.log("Adding at index " + atIndex);
            rooms.splice(atIndex, 0, room);
        }
        this.setState({ sortedList: rooms });
        // console.log("moveRoomTile after: " + JSON.stringify(this.state.rooms));
    },

    // XXX: this isn't invoked via a property method but indirectly via
    // the roomList property method.  Unsure how evil this is.
    removeRoomTile: function(room) {
        if (debug) console.log("remove room " + room.roomId);
        var found = this.findRoomTile(room);
        var rooms = this.state.sortedList;
        if (found.room) {
            rooms.splice(found.index, 1);
        }        
        else {
            console.warn("Can't remove room " + room.roomId + " - can't find it");
        }
        this.setState({ sortedList: rooms });
    },

    findRoomTile: function(room) {        
        var index = this.state.sortedList.indexOf(room); 
        if (index >= 0) {
            // console.log("found: room: " + room.roomId + " with index " + index);
        }
        else {
            if (debug) console.log("didn't find room");
            room = null;
        }
        return ({
            room: room,
            index: index,
        });
    },

    calcManualOrderTagData: function(room) {
        var index = this.state.sortedList.indexOf(room); 

        // we sort rooms by the lexicographic ordering of the 'order' metadata on their tags.
        // for convenience, we calculate this for now a floating point number between 0.0 and 1.0.

        var orderA = 0.0; // by default we're next to the beginning of the list
        if (index > 0) {
            var prevTag = this.state.sortedList[index - 1].tags[this.props.tagName];
            if (!prevTag) {
                console.error("Previous room in sublist is not tagged to be in this list. This should never happen.")
            }
            else if (prevTag.order === undefined) {
                console.error("Previous room in sublist has no ordering metadata. This should never happen.");
            }
            else {
                orderA = prevTag.order;
            }
        }

        var orderB = 1.0; // by default we're next to the end of the list too
        if (index < this.state.sortedList.length - 1) {
            var nextTag = this.state.sortedList[index + 1].tags[this.props.tagName];
            if (!nextTag) {
                console.error("Next room in sublist is not tagged to be in this list. This should never happen.")
            }
            else if (nextTag.order === undefined) {
                console.error("Next room in sublist has no ordering metadata. This should never happen.");
            }
            else {
                orderB = nextTag.order;
            }
        }

        var order = (orderA + orderB) / 2.0;
        if (order === orderA || order === orderB) {
            console.error("Cannot describe new list position.  This should be incredibly unlikely.");
            // TODO: renumber the list
        }

        return order;
    },

    makeRoomTiles: function() {
        var self = this;
        var RoomTile = sdk.getComponent("rooms.RoomTile");
        return this.state.sortedList.map(function(room) {
            var selected = room.roomId == self.props.selectedRoom;
            // XXX: is it evil to pass in self as a prop to RoomTile?
            return (
                <RoomTile
                    room={ room }
                    roomSubList={ self }
                    key={ room.roomId }
                    collapsed={ self.props.collapsed || false}
                    selected={ selected }
                    unread={ self.props.activityMap[room.roomId] === 1 }
                    highlight={ self.props.activityMap[room.roomId] === 2 }
                    isInvite={ self.props.label === 'Invites' }
                    incomingCall={ self.props.incomingCall && (self.props.incomingCall.roomId === room.roomId) ? self.props.incomingCall : null }
                     />
            );
        });
    },

    _getHeaderJsx: function() {
        return (
            <h2 onClick={ this.onClick } className="mx_RoomSubList_label">
                { this.props.collapsed ? '' : this.props.label }
                <img className="mx_RoomSubList_chevron"
                    src={ this.state.hidden ? "img/list-open.svg" : "img/list-close.svg" }
                    width="10" height="10" />
            </h2>
        );
    },

    render: function() {
        var connectDropTarget = this.props.connectDropTarget;
        var RoomDropTarget = sdk.getComponent('rooms.RoomDropTarget');

        var label = this.props.collapsed ? null : this.props.label;

        //console.log("render: " + JSON.stringify(this.state.sortedList));

        var target;
        if (this.state.sortedList.length == 0 && this.props.editable) {
            target = <RoomDropTarget label={ 'Drop here to ' + this.props.verb }/>;
        }

        if (this.state.sortedList.length > 0 || this.props.editable) {
            var subList;
            var classes = "mx_RoomSubList" +
                          (this.props.bottommost ? " mx_RoomSubList_bottommost" : "");

            if (!this.state.hidden) {
                subList = <div className={ classes }>
                                { target }
                                { this.makeRoomTiles() }
                          </div>;
            }
            else {
                subList = <div className={ classes }>
                          </div>;                
            }

            return connectDropTarget(
                <div>
                    { this._getHeaderJsx() }
                    { subList }
                </div>
            );
        }
        else {
            var Loader = sdk.getComponent("elements.Spinner");
            return (
                <div className="mx_RoomSubList">
                    { this.props.alwaysShowHeader ? this._getHeaderJsx() : undefined }
                    { (this.props.showSpinner && !this.state.hidden) ? <Loader /> : undefined }
                </div>
            );
        }
    }
});

// Export the wrapped version, inlining the 'collect' functions
// to more closely resemble the ES7
module.exports = 
DropTarget('RoomTile', roomListTarget, function(connect) {
    return {
        connectDropTarget: connect.dropTarget(),
    }
})(RoomSubList);<|MERGE_RESOLUTION|>--- conflicted
+++ resolved
@@ -64,7 +64,6 @@
         bottommost: React.PropTypes.bool,
         selectedRoom: React.PropTypes.string.isRequired,
         activityMap: React.PropTypes.object.isRequired,
-<<<<<<< HEAD
         startAsHidden: React.PropTypes.bool,
         showSpinner: React.PropTypes.bool, // true to show a spinner if 0 elements when expanded
 
@@ -74,11 +73,8 @@
         // so it should be named as such.
         collapsed: React.PropTypes.bool.isRequired,
         onHeaderClick: React.PropTypes.func,
-        alwaysShowHeader: React.PropTypes.bool
-=======
-        collapsed: React.PropTypes.bool.isRequired,
-        incomingCall: React.PropTypes.object,
->>>>>>> d7b87743
+        alwaysShowHeader: React.PropTypes.bool,
+        incomingCall: React.PropTypes.object
     },
 
     getInitialState: function() {
