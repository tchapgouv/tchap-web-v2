/*
Copyright 2015, 2016 OpenMarket Ltd
Copyright 2018 New Vector Ltd

Licensed under the Apache License, Version 2.0 (the "License");
you may not use this file except in compliance with the License.
You may obtain a copy of the License at

    http://www.apache.org/licenses/LICENSE-2.0

Unless required by applicable law or agreed to in writing, software
distributed under the License is distributed on an "AS IS" BASIS,
WITHOUT WARRANTIES OR CONDITIONS OF ANY KIND, either express or implied.
See the License for the specific language governing permissions and
limitations under the License.
*/
"use strict";

/**
 * Defines m.olm encryption/decryption
 *
 * @module crypto/algorithms/megolm
 */

import Promise from 'bluebird';

const logger = require("../../logger");
const utils = require("../../utils");
const olmlib = require("../olmlib");
const base = require("./base");

/**
 * @private
 * @constructor
 *
 * @param {string} sessionId
 *
 * @property {string} sessionId
 * @property {Number} useCount     number of times this session has been used
 * @property {Number} creationTime when the session was created (ms since the epoch)
 *
 * @property {object} sharedWithDevices
 *    devices with which we have shared the session key
 *        userId -> {deviceId -> msgindex}
 */
function OutboundSessionInfo(sessionId) {
    this.sessionId = sessionId;
    this.useCount = 0;
    this.creationTime = new Date().getTime();
    this.sharedWithDevices = {};
}


/**
 * Check if it's time to rotate the session
 *
 * @param {Number} rotationPeriodMsgs
 * @param {Number} rotationPeriodMs
 * @return {Boolean}
 */
OutboundSessionInfo.prototype.needsRotation = function(
    rotationPeriodMsgs, rotationPeriodMs,
) {
    const sessionLifetime = new Date().getTime() - this.creationTime;

    if (this.useCount >= rotationPeriodMsgs ||
        sessionLifetime >= rotationPeriodMs
       ) {
        logger.log(
            "Rotating megolm session after " + this.useCount +
                " messages, " + sessionLifetime + "ms",
        );
        return true;
    }

    return false;
};

OutboundSessionInfo.prototype.markSharedWithDevice = function(
    userId, deviceId, chainIndex,
) {
    if (!this.sharedWithDevices[userId]) {
        this.sharedWithDevices[userId] = {};
    }
    this.sharedWithDevices[userId][deviceId] = chainIndex;
};

/**
 * Determine if this session has been shared with devices which it shouldn't
 * have been.
 *
 * @param {Object} devicesInRoom userId -> {deviceId -> object}
 *   devices we should shared the session with.
 *
 * @return {Boolean} true if we have shared the session with devices which aren't
 * in devicesInRoom.
 */
OutboundSessionInfo.prototype.sharedWithTooManyDevices = function(
    devicesInRoom,
) {
    for (const userId in this.sharedWithDevices) {
        if (!this.sharedWithDevices.hasOwnProperty(userId)) {
            continue;
        }

        if (!devicesInRoom.hasOwnProperty(userId)) {
            logger.log("Starting new session because we shared with " + userId);
            return true;
        }

        for (const deviceId in this.sharedWithDevices[userId]) {
            if (!this.sharedWithDevices[userId].hasOwnProperty(deviceId)) {
                continue;
            }

            if (!devicesInRoom[userId].hasOwnProperty(deviceId)) {
                logger.log(
                    "Starting new session because we shared with " +
                        userId + ":" + deviceId,
                );
                return true;
            }
        }
    }
};


/**
 * Megolm encryption implementation
 *
 * @constructor
 * @extends {module:crypto/algorithms/base.EncryptionAlgorithm}
 *
 * @param {object} params parameters, as per
 *     {@link module:crypto/algorithms/base.EncryptionAlgorithm}
 */
function MegolmEncryption(params) {
    base.EncryptionAlgorithm.call(this, params);

    // the most recent attempt to set up a session. This is used to serialise
    // the session setups, so that we have a race-free view of which session we
    // are using, and which devices we have shared the keys with. It resolves
    // with an OutboundSessionInfo (or undefined, for the first message in the
    // room).
    this._setupPromise = Promise.resolve();

    // default rotation periods
    this._sessionRotationPeriodMsgs = 100;
    this._sessionRotationPeriodMs = 7 * 24 * 3600 * 1000;

    if (params.config.rotation_period_ms !== undefined) {
        this._sessionRotationPeriodMs = params.config.rotation_period_ms;
    }

    if (params.config.rotation_period_msgs !== undefined) {
        this._sessionRotationPeriodMsgs = params.config.rotation_period_msgs;
    }
}
utils.inherits(MegolmEncryption, base.EncryptionAlgorithm);

/**
 * @private
 *
 * @param {Object} devicesInRoom The devices in this room, indexed by user ID
 *
 * @return {module:client.Promise} Promise which resolves to the
 *    OutboundSessionInfo when setup is complete.
 */
MegolmEncryption.prototype._ensureOutboundSession = function(devicesInRoom) {
    const self = this;

    let session;

    // takes the previous OutboundSessionInfo, and considers whether to create
    // a new one. Also shares the key with any (new) devices in the room.
    // Updates `session` to hold the final OutboundSessionInfo.
    //
    // returns a promise which resolves once the keyshare is successful.
    async function prepareSession(oldSession) {
        session = oldSession;

        // need to make a brand new session?
        if (session && session.needsRotation(self._sessionRotationPeriodMsgs,
                                             self._sessionRotationPeriodMs)
           ) {
            logger.log("Starting new megolm session because we need to rotate.");
            session = null;
        }

        // determine if we have shared with anyone we shouldn't have
        if (session && session.sharedWithTooManyDevices(devicesInRoom)) {
            session = null;
        }

        if (!session) {
            logger.log(`Starting new megolm session for room ${self._roomId}`);
            session = await self._prepareNewSession();
        }

        // now check if we need to share with any devices
        const shareMap = {};

        for (const userId in devicesInRoom) {
            if (!devicesInRoom.hasOwnProperty(userId)) {
                continue;
            }

            const userDevices = devicesInRoom[userId];

            for (const deviceId in userDevices) {
                if (!userDevices.hasOwnProperty(deviceId)) {
                    continue;
                }

                const deviceInfo = userDevices[deviceId];

                const key = deviceInfo.getIdentityKey();
                if (key == self._olmDevice.deviceCurve25519Key) {
                    // don't bother sending to ourself
                    continue;
                }

                if (
                    !session.sharedWithDevices[userId] ||
                        session.sharedWithDevices[userId][deviceId] === undefined
                ) {
                    shareMap[userId] = shareMap[userId] || [];
                    shareMap[userId].push(deviceInfo);
                }
            }
        }

        return self._shareKeyWithDevices(
            session, shareMap,
        );
    }

    // helper which returns the session prepared by prepareSession
    function returnSession() {
        return session;
    }

    // first wait for the previous share to complete
    const prom = this._setupPromise.then(prepareSession);

    // _setupPromise resolves to `session` whether or not the share succeeds
    this._setupPromise = prom.then(returnSession, returnSession);

    // but we return a promise which only resolves if the share was successful.
    return prom.then(returnSession);
};

/**
 * @private
 *
 * @return {module:crypto/algorithms/megolm.OutboundSessionInfo} session
 */
MegolmEncryption.prototype._prepareNewSession = async function() {
    const sessionId = this._olmDevice.createOutboundGroupSession();
    const key = this._olmDevice.getOutboundGroupSessionKey(sessionId);

    await this._olmDevice.addInboundGroupSession(
        this._roomId, this._olmDevice.deviceCurve25519Key, [], sessionId,
        key.key, {ed25519: this._olmDevice.deviceEd25519Key},
    );

    if (this._crypto.backupInfo) {
        // don't wait for it to complete
        this._crypto.backupGroupSession(
            this._roomId, this._olmDevice.deviceCurve25519Key, [],
            sessionId, key.key,
        );
    }

    return new OutboundSessionInfo(sessionId);
};

/**
 * @private
 *
 * @param {module:crypto/algorithms/megolm.OutboundSessionInfo} session
 *
 * @param {number} chainIndex current chain index
 *
 * @param {object<userId, deviceId>} devicemap
 *   mapping from userId to deviceId to {@link module:crypto~OlmSessionResult}
 *
 * @param {object<string, module:crypto/deviceinfo[]>} devicesByUser
 *    map from userid to list of devices
 *
 * @return {array<object<userid, deviceInfo>>}
 */
MegolmEncryption.prototype._splitUserDeviceMap = function(
    session, chainIndex, devicemap, devicesByUser,
) {
    const maxToDeviceMessagesPerRequest = 20;

    // use an array where the slices of a content map gets stored
    const mapSlices = [];
    let currentSliceId = 0; // start inserting in the first slice
    let entriesInCurrentSlice = 0;

    for (const userId of Object.keys(devicesByUser)) {
        const devicesToShareWith = devicesByUser[userId];
        const sessionResults = devicemap[userId];

        for (let i = 0; i < devicesToShareWith.length; i++) {
            const deviceInfo = devicesToShareWith[i];
            const deviceId = deviceInfo.deviceId;

            const sessionResult = sessionResults[deviceId];
            if (!sessionResult.sessionId) {
                // no session with this device, probably because there
                // were no one-time keys.
                //
                // we could send them a to_device message anyway, as a
                // signal that they have missed out on the key sharing
                // message because of the lack of keys, but there's not
                // much point in that really; it will mostly serve to clog
                // up to_device inboxes.

                // mark this device as "handled" because we don't want to try
                // to claim a one-time-key for dead devices on every message.
                session.markSharedWithDevice(userId, deviceId, chainIndex);

                // ensureOlmSessionsForUsers has already done the logging,
                // so just skip it.
                continue;
            }

            logger.log(
                "share keys with device " + userId + ":" + deviceId,
            );

            if (entriesInCurrentSlice > maxToDeviceMessagesPerRequest) {
                // the current slice is filled up. Start inserting into the next slice
                entriesInCurrentSlice = 0;
                currentSliceId++;
            }
            if (!mapSlices[currentSliceId]) {
                mapSlices[currentSliceId] = [];
            }

            mapSlices[currentSliceId].push({
                userId: userId,
                deviceInfo: deviceInfo,
            });

            entriesInCurrentSlice++;
        }
    }
    return mapSlices;
};

/**
 * @private
 *
 * @param {module:crypto/algorithms/megolm.OutboundSessionInfo} session
 *
 * @param {number} chainIndex current chain index
 *
 * @param {object<userId, deviceInfo>} userDeviceMap
 *   mapping from userId to deviceInfo
 *
 * @param {object} payload fields to include in the encrypted payload
 *
 * @return {module:client.Promise} Promise which resolves once the key sharing
 *     for the given userDeviceMap is generated and has been sent.
 */
MegolmEncryption.prototype._encryptAndSendKeysToDevices = function(
    session, chainIndex, userDeviceMap, payload,
) {
    const encryptedContent = {
        algorithm: olmlib.OLM_ALGORITHM,
        sender_key: this._olmDevice.deviceCurve25519Key,
        ciphertext: {},
    };
    const contentMap = {};

    const promises = [];
    for (let i = 0; i < userDeviceMap.length; i++) {
        const val = userDeviceMap[i];
        const userId = val.userId;
        const deviceInfo = val.deviceInfo;
        const deviceId = deviceInfo.deviceId;

        if (!contentMap[userId]) {
            contentMap[userId] = {};
        }
        contentMap[userId][deviceId] = encryptedContent;

        promises.push(
            olmlib.encryptMessageForDevice(
                encryptedContent.ciphertext,
                this._userId,
                this._deviceId,
                this._olmDevice,
                userId,
                deviceInfo,
                payload,
            ),
        );
    }

    return Promise.all(promises).then(() => {
        return this._baseApis.sendToDevice("m.room.encrypted", contentMap).then(() => {
            // store that we successfully uploaded the keys of the current slice
            for (const userId of Object.keys(contentMap)) {
                for (const deviceId of Object.keys(contentMap[userId])) {
                    session.markSharedWithDevice(
                        userId, deviceId, chainIndex,
                    );
                }
            }
        });
    });
};

/**
 * @private
 *
 * @param {module:crypto/algorithms/megolm.OutboundSessionInfo} session
 *
 * @param {object<string, module:crypto/deviceinfo[]>} devicesByUser
 *    map from userid to list of devices
 */
MegolmEncryption.prototype._shareKeyWithDevices = async function(session, devicesByUser) {
    const key = this._olmDevice.getOutboundGroupSessionKey(session.sessionId);
    const payload = {
        type: "m.room_key",
        content: {
            algorithm: olmlib.MEGOLM_ALGORITHM,
            room_id: this._roomId,
            session_id: session.sessionId,
            session_key: key.key,
            chain_index: key.chain_index,
        },
    };

    const devicemap = await olmlib.ensureOlmSessionsForDevices(
        this._olmDevice, this._baseApis, devicesByUser,
    );

    const userDeviceMaps = this._splitUserDeviceMap(
        session, key.chain_index, devicemap, devicesByUser,
    );

    for (let i = 0; i < userDeviceMaps.length; i++) {
        try {
            await this._encryptAndSendKeysToDevices(
                session, key.chain_index, userDeviceMaps[i], payload,
            );
            logger.log(`Completed megolm keyshare in ${this._roomId} `
                + `(slice ${i + 1}/${userDeviceMaps.length})`);
        } catch (e) {
            logger.log(`megolm keyshare in ${this._roomId} `
                + `(slice ${i + 1}/${userDeviceMaps.length}) failed`);

            throw e;
        }
    }
};

/**
 * @inheritdoc
 *
 * @param {module:models/room} room
 * @param {string} eventType
 * @param {object} content plaintext event content
 *
 * @return {module:client.Promise} Promise which resolves to the new event body
 */
MegolmEncryption.prototype.encryptMessage = function(room, eventType, content) {
    const self = this;
    logger.log(`Starting to encrypt event for ${this._roomId}`);

    return this._getDevicesInRoom(room).then(function(devicesInRoom) {
        // check if any of these devices are not yet known to the user.
        // if so, warn the user so they can verify or ignore.
        self._checkForUnknownDevices(devicesInRoom);

        return self._ensureOutboundSession(devicesInRoom);
    }).then(function(session) {
        const payloadJson = {
            room_id: self._roomId,
            type: eventType,
            content: content,
        };

        const ciphertext = self._olmDevice.encryptGroupMessage(
            session.sessionId, JSON.stringify(payloadJson),
        );

        const encryptedContent = {
            algorithm: olmlib.MEGOLM_ALGORITHM,
            sender_key: self._olmDevice.deviceCurve25519Key,
            ciphertext: ciphertext,
            session_id: session.sessionId,
             // Include our device ID so that recipients can send us a
             // m.new_device message if they don't have our session key.
             // XXX: Do we still need this now that m.new_device messages
             // no longer exist since #483?
            device_id: self._deviceId,
        };

        session.useCount++;
        return encryptedContent;
    });
};

/**
 * Forces the current outbound group session to be discarded such
 * that another one will be created next time an event is sent.
 *
 * This should not normally be necessary.
 */
MegolmEncryption.prototype.forceDiscardSession = function() {
    this._setupPromise = this._setupPromise.then(() => null);
};

/**
 * Checks the devices we're about to send to and see if any are entirely
 * unknown to the user.  If so, warn the user, and mark them as known to
 * give the user a chance to go verify them before re-sending this message.
 *
 * @param {Object} devicesInRoom userId -> {deviceId -> object}
 *   devices we should shared the session with.
 */
MegolmEncryption.prototype._checkForUnknownDevices = function(devicesInRoom) {
    const unknownDevices = {};

    Object.keys(devicesInRoom).forEach((userId)=>{
        Object.keys(devicesInRoom[userId]).forEach((deviceId)=>{
            const device = devicesInRoom[userId][deviceId];
            if (device.isUnverified() && !device.isKnown()) {
                if (!unknownDevices[userId]) {
                    unknownDevices[userId] = {};
                }
                unknownDevices[userId][deviceId] = device;
            }
        });
    });

    if (Object.keys(unknownDevices).length) {
        // it'd be kind to pass unknownDevices up to the user in this error
        throw new base.UnknownDeviceError(
            "This room contains unknown devices which have not been verified. " +
            "We strongly recommend you verify them before continuing.", unknownDevices);
    }
};

/**
 * Get the list of unblocked devices for all users in the room
 *
 * @param {module:models/room} room
 *
 * @return {module:client.Promise} Promise which resolves to a map
 *     from userId to deviceId to deviceInfo
 */
MegolmEncryption.prototype._getDevicesInRoom = async function(room) {
    const members = await room.getEncryptionTargetMembers();
    const roomMembers = utils.map(members, function(u) {
        return u.userId;
    });

    // The global value is treated as a default for when rooms don't specify a value.
    let isBlacklisting = this._crypto.getGlobalBlacklistUnverifiedDevices();
    if (typeof room.getBlacklistUnverifiedDevices() === 'boolean') {
        isBlacklisting = room.getBlacklistUnverifiedDevices();
    }

    // We are happy to use a cached version here: we assume that if we already
    // have a list of the user's devices, then we already share an e2e room
    // with them, which means that they will have announced any new devices via
    // device_lists in their /sync response.  This cache should then be maintained
    // using all the device_lists changes and left fields.
    // See https://github.com/vector-im/riot-web/issues/2305 for details.
    const devices = await this._crypto.downloadKeys(roomMembers, false);
    // remove any blocked devices
    for (const userId in devices) {
        if (!devices.hasOwnProperty(userId)) {
            continue;
        }

        const userDevices = devices[userId];
        for (const deviceId in userDevices) {
            if (!userDevices.hasOwnProperty(deviceId)) {
                continue;
            }

            if (userDevices[deviceId].isBlocked() ||
                (userDevices[deviceId].isUnverified() && isBlacklisting)
               ) {
                delete userDevices[deviceId];
            }
        }
    }

    return devices;
};

/**
 * Megolm decryption implementation
 *
 * @constructor
 * @extends {module:crypto/algorithms/base.DecryptionAlgorithm}
 *
 * @param {object} params parameters, as per
 *     {@link module:crypto/algorithms/base.DecryptionAlgorithm}
 */
function MegolmDecryption(params) {
    base.DecryptionAlgorithm.call(this, params);

    // events which we couldn't decrypt due to unknown sessions / indexes: map from
    // senderKey|sessionId to Set of MatrixEvents
    this._pendingEvents = {};

    // this gets stubbed out by the unit tests.
    this.olmlib = olmlib;
}
utils.inherits(MegolmDecryption, base.DecryptionAlgorithm);

/**
 * @inheritdoc
 *
 * @param {MatrixEvent} event
 *
 * returns a promise which resolves to a
 * {@link module:crypto~EventDecryptionResult} once we have finished
 * decrypting, or rejects with an `algorithms.DecryptionError` if there is a
 * problem decrypting the event.
 */
MegolmDecryption.prototype.decryptEvent = async function(event) {
    const content = event.getWireContent();

    if (!content.sender_key || !content.session_id ||
        !content.ciphertext
       ) {
        throw new base.DecryptionError(
            "MEGOLM_MISSING_FIELDS",
            "Missing fields in input",
        );
    }

    // we add the event to the pending list *before* we start decryption.
    //
    // then, if the key turns up while decryption is in progress (and
    // decryption fails), we will schedule a retry.
    // (fixes https://github.com/vector-im/riot-web/issues/5001)
    this._addEventToPendingList(event);

    let res;
    try {
        res = await this._olmDevice.decryptGroupMessage(
            event.getRoomId(), content.sender_key, content.session_id, content.ciphertext,
            event.getId(), event.getTs(),
        );
    } catch (e) {
        let errorCode = "OLM_DECRYPT_GROUP_MESSAGE_ERROR";

        if (e.message === 'OLM.UNKNOWN_MESSAGE_INDEX') {
            this._requestKeysForEvent(event);

            errorCode = 'OLM_UNKNOWN_MESSAGE_INDEX';
        }

        throw new base.DecryptionError(
            errorCode,
            e.toString(), {
                session: content.sender_key + '|' + content.session_id,
            },
        );
    }

    if (res === null) {
        // We've got a message for a session we don't have.
        //
        // (XXX: We might actually have received this key since we started
        // decrypting, in which case we'll have scheduled a retry, and this
        // request will be redundant. We could probably check to see if the
        // event is still in the pending list; if not, a retry will have been
        // scheduled, so we needn't send out the request here.)
        this._requestKeysForEvent(event);
        throw new base.DecryptionError(
            "MEGOLM_UNKNOWN_INBOUND_SESSION_ID",
            "The sender's device has not sent us the keys for this message.",
            {
                session: content.sender_key + '|' + content.session_id,
            },
        );
    }

    // success. We can remove the event from the pending list, if that hasn't
    // already happened.
    this._removeEventFromPendingList(event);

    const payload = JSON.parse(res.result);

    // belt-and-braces check that the room id matches that indicated by the HS
    // (this is somewhat redundant, since the megolm session is scoped to the
    // room, so neither the sender nor a MITM can lie about the room_id).
    if (payload.room_id !== event.getRoomId()) {
        throw new base.DecryptionError(
            "MEGOLM_BAD_ROOM",
            "Message intended for room " + payload.room_id,
        );
    }

    return {
        clearEvent: payload,
        senderCurve25519Key: res.senderKey,
        claimedEd25519Key: res.keysClaimed.ed25519,
        forwardingCurve25519KeyChain: res.forwardingCurve25519KeyChain,
    };
};

MegolmDecryption.prototype._requestKeysForEvent = function(event) {
    const sender = event.getSender();
    const wireContent = event.getWireContent();

    // send the request to all of our own devices, and the
    // original sending device if it wasn't us.
    const recipients = [{
        userId: this._userId, deviceId: '*',
    }];
    if (sender != this._userId) {
        recipients.push({
            userId: sender, deviceId: wireContent.device_id,
        });
    }

    this._crypto.requestRoomKey({
        room_id: event.getRoomId(),
        algorithm: wireContent.algorithm,
        sender_key: wireContent.sender_key,
        session_id: wireContent.session_id,
    }, recipients);
};

/**
 * Add an event to the list of those awaiting their session keys.
 *
 * @private
 *
 * @param {module:models/event.MatrixEvent} event
 */
MegolmDecryption.prototype._addEventToPendingList = function(event) {
    const content = event.getWireContent();
    const k = content.sender_key + "|" + content.session_id;
    if (!this._pendingEvents[k]) {
        this._pendingEvents[k] = new Set();
    }
    this._pendingEvents[k].add(event);
};

/**
 * Remove an event from the list of those awaiting their session keys.
 *
 * @private
 *
 * @param {module:models/event.MatrixEvent} event
 */
MegolmDecryption.prototype._removeEventFromPendingList = function(event) {
    const content = event.getWireContent();
    const k = content.sender_key + "|" + content.session_id;
    if (!this._pendingEvents[k]) {
        return;
    }

    this._pendingEvents[k].delete(event);
    if (this._pendingEvents[k].size === 0) {
        delete this._pendingEvents[k];
    }
};


/**
 * @inheritdoc
 *
 * @param {module:models/event.MatrixEvent} event key event
 */
MegolmDecryption.prototype.onRoomKeyEvent = function(event) {
    const content = event.getContent();
    const sessionId = content.session_id;
    let senderKey = event.getSenderKey();
    let forwardingKeyChain = [];
    let exportFormat = false;
    let keysClaimed;

    if (!content.room_id ||
        !sessionId ||
        !content.session_key
       ) {
        logger.error("key event is missing fields");
        return;
    }

    if (!senderKey) {
        logger.error("key event has no sender key (not encrypted?)");
        return;
    }

    if (event.getType() == "m.forwarded_room_key") {
        exportFormat = true;
        forwardingKeyChain = content.forwarding_curve25519_key_chain;
        if (!utils.isArray(forwardingKeyChain)) {
            forwardingKeyChain = [];
        }

        // copy content before we modify it
        forwardingKeyChain = forwardingKeyChain.slice();
        forwardingKeyChain.push(senderKey);

        senderKey = content.sender_key;
        if (!senderKey) {
            logger.error("forwarded_room_key event is missing sender_key field");
            return;
        }

        const ed25519Key = content.sender_claimed_ed25519_key;
        if (!ed25519Key) {
            logger.error(
                `forwarded_room_key_event is missing sender_claimed_ed25519_key field`,
            );
            return;
        }

        keysClaimed = {
            ed25519: ed25519Key,
        };
    } else {
        keysClaimed = event.getKeysClaimed();
    }

<<<<<<< HEAD
    console.log(`Adding key for megolm session ${senderKey}|${sessionId}`);
    return this._olmDevice.addInboundGroupSession(
=======
    logger.log(`Adding key for megolm session ${senderKey}|${sessionId}`);
    this._olmDevice.addInboundGroupSession(
>>>>>>> 870e96a1
        content.room_id, senderKey, forwardingKeyChain, sessionId,
        content.session_key, keysClaimed,
        exportFormat,
    ).then(() => {
        // cancel any outstanding room key requests for this session
        this._crypto.cancelRoomKeyRequest({
            algorithm: content.algorithm,
            room_id: content.room_id,
            session_id: content.session_id,
            sender_key: senderKey,
        });

        // have another go at decrypting events sent with this session.
        this._retryDecryption(senderKey, sessionId);
    }).then(() => {
        if (this._crypto.backupInfo) {
            // don't wait for it to complete
            this._crypto.backupGroupSession(
                content.room_id, senderKey, forwardingKeyChain,
                content.session_id, content.session_key, keysClaimed,
                exportFormat,
            );
        }
    }).catch((e) => {
        logger.error(`Error handling m.room_key_event: ${e}`);
    });
};

/**
 * @inheritdoc
 */
MegolmDecryption.prototype.hasKeysForKeyRequest = function(keyRequest) {
    const body = keyRequest.requestBody;

    return this._olmDevice.hasInboundSessionKeys(
        body.room_id,
        body.sender_key,
        body.session_id,
        // TODO: ratchet index
    );
};

/**
 * @inheritdoc
 */
MegolmDecryption.prototype.shareKeysWithDevice = function(keyRequest) {
    const userId = keyRequest.userId;
    const deviceId = keyRequest.deviceId;
    const deviceInfo = this._crypto.getStoredDevice(userId, deviceId);
    const body = keyRequest.requestBody;

    this.olmlib.ensureOlmSessionsForDevices(
        this._olmDevice, this._baseApis, {
            [userId]: [deviceInfo],
        },
    ).then((devicemap) => {
        const olmSessionResult = devicemap[userId][deviceId];
        if (!olmSessionResult.sessionId) {
            // no session with this device, probably because there
            // were no one-time keys.
            //
            // ensureOlmSessionsForUsers has already done the logging,
            // so just skip it.
            return null;
        }

        logger.log(
            "sharing keys for session " + body.sender_key + "|"
            + body.session_id + " with device "
            + userId + ":" + deviceId,
        );

        return this._buildKeyForwardingMessage(
            body.room_id, body.sender_key, body.session_id,
        );
    }).then((payload) => {
        const encryptedContent = {
            algorithm: olmlib.OLM_ALGORITHM,
            sender_key: this._olmDevice.deviceCurve25519Key,
            ciphertext: {},
        };

        return this.olmlib.encryptMessageForDevice(
            encryptedContent.ciphertext,
            this._userId,
            this._deviceId,
            this._olmDevice,
            userId,
            deviceInfo,
            payload,
        ).then(() => {
            const contentMap = {
                [userId]: {
                    [deviceId]: encryptedContent,
                },
            };

            // TODO: retries
            return this._baseApis.sendToDevice("m.room.encrypted", contentMap);
        });
    }).done();
};

MegolmDecryption.prototype._buildKeyForwardingMessage = async function(
    roomId, senderKey, sessionId,
) {
    const key = await this._olmDevice.getInboundGroupSessionKey(
        roomId, senderKey, sessionId,
    );

    return {
        type: "m.forwarded_room_key",
        content: {
            algorithm: olmlib.MEGOLM_ALGORITHM,
            room_id: roomId,
            sender_key: senderKey,
            sender_claimed_ed25519_key: key.sender_claimed_ed25519_key,
            session_id: sessionId,
            session_key: key.key,
            chain_index: key.chain_index,
            forwarding_curve25519_key_chain: key.forwarding_curve25519_key_chain,
        },
    };
};

/**
 * @inheritdoc
 *
 * @param {module:crypto/OlmDevice.MegolmSessionData} session
 */
MegolmDecryption.prototype.importRoomKey = function(session) {
    return this._olmDevice.addInboundGroupSession(
        session.room_id,
        session.sender_key,
        session.forwarding_curve25519_key_chain,
        session.session_id,
        session.session_key,
        session.sender_claimed_keys,
        true,
    ).then(() => {
        if (this._crypto.backupInfo) {
            // don't wait for it to complete
            this._crypto.backupGroupSession(
                session.room_id,
                session.sender_key,
                session.forwarding_curve25519_key_chain,
                session.session_id,
                session.session_key,
                session.sender_claimed_keys,
                true,
            );
        }
        // have another go at decrypting events sent with this session.
        this._retryDecryption(session.sender_key, session.session_id);
    });
};

/**
 * Have another go at decrypting events after we receive a key
 *
 * @private
 * @param {String} senderKey
 * @param {String} sessionId
 */
MegolmDecryption.prototype._retryDecryption = function(senderKey, sessionId) {
    const k = senderKey + "|" + sessionId;
    const pending = this._pendingEvents[k];
    if (!pending) {
        return;
    }

    delete this._pendingEvents[k];

    for (const ev of pending) {
        ev.attemptDecryption(this._crypto);
    }
};

base.registerAlgorithm(
    olmlib.MEGOLM_ALGORITHM, MegolmEncryption, MegolmDecryption,
);<|MERGE_RESOLUTION|>--- conflicted
+++ resolved
@@ -832,13 +832,8 @@
         keysClaimed = event.getKeysClaimed();
     }
 
-<<<<<<< HEAD
-    console.log(`Adding key for megolm session ${senderKey}|${sessionId}`);
+    logger.log(`Adding key for megolm session ${senderKey}|${sessionId}`);
     return this._olmDevice.addInboundGroupSession(
-=======
-    logger.log(`Adding key for megolm session ${senderKey}|${sessionId}`);
-    this._olmDevice.addInboundGroupSession(
->>>>>>> 870e96a1
         content.room_id, senderKey, forwardingKeyChain, sessionId,
         content.session_key, keysClaimed,
         exportFormat,
