--- conflicted
+++ resolved
@@ -205,9 +205,5 @@
     "This will allow you to return to your account after signing out, and sign in on other devices.": "Dies erlaubt dir, dich wieder an deinem Konto anzumelden, nachdem du dich abgemeldet hast.",
     "Dev chat for the Dendrite dev team": "Entwickler-Chat für das Dendrite-Entwickler-Team",
     "General discussion about Matrix and Riot": "Allgemeine Diskussion über Matrix und Riot",
-<<<<<<< HEAD
-    " (HTTP status %(httpStatus))": "(HTTP-Status %(httpStatus))"
-=======
     " (HTTP status %(httpStatus))": "(HTTP Status %(httpStatus))"
->>>>>>> 6fed0239
 }