{
    "Add an email address above to configure email notifications": "Voeg een e-mailadres toe om e-mailmeldingen te ontvangen",
    "Advanced notification settings": "Geavanceerde meldingsinstellingen",
    "All messages": "Alle berichten",
    "All messages (loud)": "Alle berichten (luid)",
    "All notifications are currently disabled for all targets.": "Alle meldingen zijn momenteel uitgeschakeld voor alle doelen.",
    "An error occurred whilst saving your email notification preferences.": "Er is een fout opgetreden tijdens het opslaan van uw e-mailmeldingsvoorkeuren.",
    "Call invitation": "Oproep-uitnodiging",
    "Cancel Sending": "Versturen annuleren",
    "Can't update user notification settings": "Het is niet gelukt om de meldingsinstellingen van de gebruiker bij te werken",
    "Close": "Sluiten",
    "Couldn't find a matching Matrix room": "Het is niet gelukt om een bijbehorende Matrix-kamer te vinden",
    "Custom Server Options": "Aangepaste serverinstellingen",
    "customServer_text": "U kunt de aangepaste serverinstellingen gebruiken om in te loggen bij andere Matrix-servers door een andere homeserver-URL in te voeren.<br/>Dit maakt het mogelijk om Riot te gebruiken met een bestaand Matrix-account op een andere homeserver.<br/><br/>U kunt ook een aangepaste identiteitsserver instellen, maar het is dan niet mogelijk om gebruikers uit te nodigen met behulp van een e-mailadres of zelf uitgenodigd te worden met een e-mailadres.",
    "delete the alias.": "verwijder de alias.",
    "Delete the room alias %(alias)s and remove %(name)s from the directory?": "De alias %(alias)s verwijderen en %(name)s uit de kamerlijst verwijderen?",
    "Direct Chat": "Privégesprek",
    "Directory": "Kamerlijst",
    "Dismiss": "Afwijzen",
    "Download this file": "Download dit bestand",
    "Enable audible notifications in web client": "Geluidsmeldingen in de webclient aanzetten",
    "Enable desktop notifications": "Desktopmeldingen aanzetten",
    "Enable email notifications": "E-mailmeldingen aanzetten",
    "Enable notifications for this account": "Meldingen voor dit account aanzetten",
    "Enable them now": "Deze nu aanzetten",
    "Enter keywords separated by a comma:": "Voeg trefwoorden toe, gescheiden door een komma:",
    "Error": "Fout",
    "Error saving email notification preferences": "Fout bij het opslaan van de meldingsvoorkeuren voor e-mail",
    "#example": "#voorbeeld",
    "Failed to add tag %(tagName)s to room": "Mislukt om de label %(tagName)s aan de kamer toe te voegen",
    "Failed to change settings": "Instellingen wijzigen mislukt",
    "Failed to forget room %(errCode)s": "Ruimte vergeten mislukt %(errCode)s",
    "Failed to update keywords": "Trefwoorden bijwerken mislukt",
    "Failed to get protocol list from Home Server": "Protocollijst ophalen van de homeserver mislukt",
    "Failed to get public room list": "Lijst met publieke kamers ophalen mislukt",
<<<<<<< HEAD
    "Failed to join the room": "Ruimte toetreden mislukt",
=======
>>>>>>> e405d6cb
    "Failed to remove tag %(tagName)s from room": "Label %(tagName)s van de kamer verwijderen mislukt",
    "Failed to set direct chat tag": "Het is mislukt om het privéchatlabel weg te halen",
    "Favourite": "Favoriet",
    "Fetching third party location failed": "Het ophalen van de locatie van de derde partij is mislukt",
    "Files": "Bestanden",
    "Filter room names": "Filter kamernamen",
    "Forget": "Vergeten",
    "Guests can join": "Gasten kunnen deelnemen",
    "Invite to this room": "Uitnodigen voor deze kamer",
    "Keywords": "Trefwoorden",
    "Leave": "Verlaten",
    "Low Priority": "Lage prioriteit",
    "Members": "Leden",
    "Mentions only": "Alleen vermeldingen",
    "Messages containing my display name": "Berichten die mijn weergavenaam bevatten",
    "Messages containing my user name": "Berichten die mijn gebruikersnaam bevatten",
    "Messages in group chats": "Berichten in groepsgesprekken",
    "Messages in one-to-one chats": "Berichten in één-op-één-gesprekken",
    "Messages sent by bot": "Berichten verzonden door een bot",
    "more": "meer",
    "Mute": "Dempen",
    "No rooms to show": "Geen kamers om te laten zien",
    "Noisy": "Luidruchtig",
    "Notification targets": "Meldingsdoelen",
    "Notifications": "Meldingen",
    "Notifications on the following keywords follow rules which can’t be displayed here:": "Meldingen op de volgende trefwoorden volgen regels die hier niet kunnen worden getoond:",
    "Notify for all other messages/rooms": "Stuur een melding voor alle andere berichten/kamers",
    "Notify me for anything else": "Stuur een melding voor al het andere",
    "Off": "Uit",
    "On": "Aan",
    "Operation failed": "Actie mislukt",
    "Permalink": "Permanente link",
    "powered by Matrix": "mogelijk gemaakt door Matrix",
    "Quote": "Citeer",
    "Reject": "Afwijzen",
    "Remove %(name)s from the directory?": "%(name)s uit de kamerlijst verwijderen?",
    "Remove": "Verwijderen",
    "remove %(name)s from the directory.": "verwijder %(name)s uit de kamerlijst.",
    "Remove from Directory": "Uit de kamerlijst verwijderen",
    "Resend": "Opnieuw verzenden",
    "Riot does not know how to join a room on this network": "Riot weet niet hoe het moet deelnemen in een kamer op dit netwerk",
    "Room not found": "De kamer is niet gevonden",
    "Search for a room": "Een kamer opzoeken",
    "Source URL": "Bron-URL",
    "The Home Server may be too old to support third party networks": "De thuisserver is misschien te oud om netwerken van derde partijen te ondersteunen",
    "There are advanced notifications which are not shown here": "Er zijn geavanceerde notificaties die hier niet getoond worden",
    "The server may be unavailable or overloaded": "De server is misschien niet beschikbaar of overbelast",
    "Unable to fetch notification target list": "Het is mislukt om de lijst van notificatiedoelen op te halen",
    "Unable to join network": "Het is mislukt om toe te treden tot dit netwerk",
    "Unable to look up room ID from server": "Het is mislukt om de kamer-ID op te halen van de server",
    "Unhide Preview": "Zichtbaar maken preview",
    "unknown error code": "onbekende foutcode",
    "Unnamed room": "Kamer zonder naam",
    "Uploaded on %(date)s by %(user)s": "Geüpload op %(date)s door %(user)s",
    "View Decrypted Source": "Bekijk ontsleutelde bron",
    "View Source": "Bekijk bron",
    "When I'm invited to a room": "Wanneer ik uitgenodigd word voor een kamer",
    "World readable": "Door iedereen leesbaar",
    "You cannot delete this image. (%(code)s)": "Je kunt deze afbeelding niet verwijderen. (%(code)s)",
    "You cannot delete this message. (%(code)s)": "Je kunt dit bericht niet verwijderen. (%(code)s)",
    "You are not receiving desktop notifications": "Je ontvangt momenteel geen desktopmeldingen",
    "You might have configured them in a client other than Riot. You cannot tune them in Riot but they still apply": "Je hebt ze mogelijk ingesteld in een andere client dan Riot. Je kunt ze niet aanpassen in Riot maar ze zijn wel actief",
    "Sunday": "Zondag",
    "Monday": "Maandag",
    "Tuesday": "Dinsdag",
    "Wednesday": "Woensdag",
    "Thursday": "Donderdag",
    "Friday": "Vrijdag",
    "Saturday": "Zaterdag",
    "Today": "Vandaag",
    "Yesterday": "Gisteren",
    "Failed to set Direct Message status of room": "Het is mislukt om de directe-berichtenstatus van de kamer in te stellen",
    "Redact": "Redigeren",
    "A new version of Riot is available.": "Er is een nieuwe versie van Riot beschikbaar.",
    "All Rooms": "Alle kamers",
    "Cancel": "Annuleren",
    "<a href=\"http://apple.com/safari\">Safari</a> and <a href=\"http://opera.com\">Opera</a> work too.": "<a href=\"http://apple.com/safari\">Safari</a> en <a href=\"http://opera.com\">Opera</a> werken ook.",
    "Changelog": "Logboek van wijzigingen",
    "Collapse panel": "Paneel inklappen",
    "Collecting app version information": "App-versieinformatie verzamelen",
    "Collecting logs": "Logboeken verzamelen",
    "Describe your problem here.": "Beschrijf uw probleem hier.",
    "Expand panel": "Paneel uitklappen",
    "Failed to send report: ": "Rapport verzenden mislukt: ",
    "Forward Message": "Bericht doorsturen",
    "Hide panel": "Paneel verbergen",
    "(HTTP status %(httpStatus)s)": "(HTTP-status %(httpStatus)s)",
    "I understand the risks and wish to continue": "Ik begrijp de risico's en wil graag verder gaan",
    "Login": "Aanmelden",
    "Loading bug report module": "Bugrapporteermodule laden",
    "Messages containing <span>keywords</span>": "Berichten die <span>trefwoorden</span> bevatten",
    "Please install <a href=\"https://www.google.com/chrome\">Chrome</a> or <a href=\"https://getfirefox.com\">Firefox</a> for the best experience.": "Installeer <a href=\"https://www.google.com/chrome\">Chrome</a> of <a href=\"https://getfirefox.com\">Firefox</a> voor de beste ervaring.",
    "Report a bug": "Een bug rapporteren",
    "Riot Desktop on %(platformName)s": "Riot Desktop op %(platformName)s",
    "Riot is not supported on mobile web. Install the app?": "Riot wordt niet ondersteund op het mobiele web. Wil je de app installeren?",
    "Search": "Zoeken",
    "Search…": "Zoeken…",
    "Send": "Versturen",
    "Send logs": "Logboeken versturen",
    "Sorry, your browser is <b>not</b> able to run Riot.": "Sorry, uw browser werkt <b>niet</b> met Riot.",
    "This Room": "Deze kamer",
    "Unavailable": "Niet beschikbaar",
    "Unknown device": "Onbekend apparaat",
    "Update": "Bijwerken",
    "Uploading report": "Rapport uploaden",
    "What's New": "Wat is er nieuw",
    "What's new?": "Wat is er nieuw?",
    "Waiting for response from server": "Wachten op antwoord van de server",
    "OK": "OK",
    "You need to be using HTTPS to place a screen-sharing call.": "U moet HTTPS gebruiken om een oproep met schermdelen te kunnen starten.",
    "Welcome to Riot.im": "Welkom bij Riot.im",
    "Decentralised, encrypted chat &amp; collaboration powered by [matrix]": "Gedecentaliseerd en versleuteld chatten &amp; samenwerken mogelijk gemaakt door [matrix]",
    "Search the room directory": "De kamerlijst doorzoeken",
    "Chat with Riot Bot": "Met Riot Bot chatten",
    "Get started with some tips from Riot Bot!": "Begin met enkele tips van Riot Bot!",
    "General discussion about Matrix and Riot": "Algemene discussie over Matrix en Riot",
    "Discussion of all things Matrix!": "Discussie over alles wat met Matrix te maken heeft!",
    "Riot/Web &amp; Desktop chat": "Riot/Web &amp; Desktop-chat",
    "Riot/iOS &amp; matrix-ios-sdk chat": "Riot/iOS &amp; matrix-ios-sdk-chat",
    "Riot/Android &amp; matrix-android-sdk chat": "Riot/Android &amp; matrix-android-sdk-chat",
    "Matrix technical discussions": "Technische discussies over Matrix",
    "Running Matrix services": "Matrixdiensten beheren",
    "Community-run support for Synapse": "Synapse-ondersteuning vanuit de gemeenschap",
    "Admin support for Dendrite": "Beheerondersteuning voor Dendrite",
    "Announcements about Synapse releases": "Aankondigingen over Synapse-uitgaven",
    "Support for those using and running matrix-appservice-irc": "Ondersteuning voor gebruikers en beheerders van matrix-appservice-irc",
    "Building services on Matrix": "Diensten op Matrix bouwen",
    "Support for those using the Matrix spec": "Ondersteuning voor gebruikers van Matrix-specificatie",
    "Contributing code to Matrix and Riot": "Code bijdragen aan Matrix en Riot",
    "Lots of rooms already exist in Matrix, linked to existing networks (Slack, IRC, Gitter etc) or independent. Check out the directory!": "Veel kamers bestaan al in Matrix, gelinkt aan bestaande netwerken (Slack, IRC, Gitter, enz.) of onafhankelijk. Bekijk de kamerlijst!",
    "Failed to change password. Is your password correct?": "Wachtwoord wijzigen mislukt. Is uw wachtwoord juist?",
    "You have successfully set a password!": "U heeft met succes een wachtwoord ingesteld!",
    "You can now return to your account after signing out, and sign in on other devices.": "U kunt nu terugkeren naar uw account nadat u bent afgemeld, en u aanmelden op andere apparaten.",
    "Continue": "Doorgaan",
    "Please set a password!": "Stel een wachtwoord in!",
    "This will allow you to return to your account after signing out, and sign in on other devices.": "Hiermee kunt u naar uw account terugkeren nadat u zich heeft afgemeld, en u aanmelden op andere apparaten.",
    "%(appName)s via %(browserName)s on %(osName)s": "%(appName)s via %(browserName)s op %(osName)s",
    "Please describe the bug. What did you do? What did you expect to happen? What actually happened?": "Beschrijf de bug. Wat deed u? Wat verwachtte u? Wat gebeurde er daadwerkelijk?",
    "Please describe the bug and/or send logs.": "Beschrijf de bug en/of verstuur logboeken.",
    "Riot uses many advanced browser features, some of which are not available or experimental in your current browser.": "Riot gebrukt veel geavanceerde browserfuncties, waarvan enkele niet (of experimenteel) in uw webbrowser beschikbaar zijn.",
    "Co-ordination for Riot/Web translators": "Coördinatie voor Riot/Web-vertalers",
    "In order to diagnose problems, logs from this client will be sent with this bug report. If you would prefer to only send the text above, please untick:": "Om diagnose van het probleem mogelijk te maken worden logboeken van deze client met het bugrapport meegestuurd. Schakel dit vinkje uit als u slechts de bovenstaande tekst mee wil sturen:",
    "With your current browser, the look and feel of the application may be completely incorrect, and some or all features may not function. If you want to try it anyway you can continue, but you are on your own in terms of any issues you may encounter!": "Met uw huidige browser kan de applicatie er volledig incorrect uitzien. Tevens is het mogelijk dat niet alle functies naar behoren werken. U kunt doorgaan als u het toch wil proberen, maar bij problemen bent u volledig op uzelf aangewezen!",
    "Design and implementation of E2E in Matrix": "Ontwerp en implementatie van E2E in Matrix",
    "Implementing VR services with Matrix": "Implementatie van VR-diensten met Matrix",
    "Implementing VoIP services with Matrix": "Implementatie van VoIP-diensten met Matrix",
    "Discussion of the Identity Service API": "Discussie over de Identity Service API",
    "Support for those using, running and writing other bridges": "Ondersteuning voor het gebruiken, draaien en ontwikkelen aan andere bruggen",
    "Dev chat for the Riot/Web dev team": "Dev-chat voor het Riot/Web ontwikkelteam",
    "Dev chat for the Dendrite dev team": "Dev-chat voor het Dendrite-ontwikkelteam",
    "You have successfully set a password and an email address!": "Het instellen van een wachtwoord en e-mailadres is geslaagd!",
    "Remember, you can always set an email address in user settings if you change your mind.": "Onthoud dat u altijd een e-mailadres in kan stellen in de gebruikersinstellingen als u zich bedenkt.",
    "Warning": "Waarschuwing",
    "Checking for an update...": "Aan het kijken voor een update...",
    "Error encountered (%(errorDetail)s).": "Fout ondervonden (%(errorDetail)s).",
    "No update available.": "Geen update beschikbaar.",
    "Downloading update...": "Update aan het downloaden...",
    "To return to your account in future you need to <u>set a password</u>": "Om in de toekomst naar je account terug te gaan moet je <u>een wachtwoord instellen</u>",
    "Set Password": "Wachtwoord instellen",
    "Couldn't load home page": "Kon de home pagina niet laden",
    "Bug report sent": "Bug report verzonden",
    "Thank you!": "Bedankt!",
    "Back": "Terug",
    "Failed to send custom event.": "Aangepast Event verzenden mislukt.",
    "Send Custom Event": "Verzend aangepast evenement",
    "Send Custom State Event": "Verzend aangepast State Event",
    "Invite to this group": "Nodig uit voor deze groep",
    "Developer Tools": "Ontwikkelaarsgereedschap",
    "Filter results": "Resultaten filteren",
    "Explore Room State": "Verken Ruimtetoestand",
    "You must specify an event type!": "Je moet een event-type specificeren!",
    "Event sent!": "Event verstuurd!",
    "Event Type": "Event-type",
    "Event Content": "Event-inhoud",
    "State Key": "Toestandssleutel",
    "Add room to this group": "Voeg een ruimte aan deze groep toe"
}<|MERGE_RESOLUTION|>--- conflicted
+++ resolved
@@ -33,10 +33,6 @@
     "Failed to update keywords": "Trefwoorden bijwerken mislukt",
     "Failed to get protocol list from Home Server": "Protocollijst ophalen van de homeserver mislukt",
     "Failed to get public room list": "Lijst met publieke kamers ophalen mislukt",
-<<<<<<< HEAD
-    "Failed to join the room": "Ruimte toetreden mislukt",
-=======
->>>>>>> e405d6cb
     "Failed to remove tag %(tagName)s from room": "Label %(tagName)s van de kamer verwijderen mislukt",
     "Failed to set direct chat tag": "Het is mislukt om het privéchatlabel weg te halen",
     "Favourite": "Favoriet",
