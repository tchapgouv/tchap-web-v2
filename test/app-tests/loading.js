--- conflicted
+++ resolved
@@ -22,12 +22,8 @@
 import ReactDOM from 'react-dom';
 import ReactTestUtils from 'react-addons-test-utils';
 import expect from 'expect';
-<<<<<<< HEAD
 import Promise from 'bluebird';
-=======
-import q from 'q';
 import MatrixReactTestUtils from 'matrix-react-test-utils';
->>>>>>> a303e1e1
 
 import jssdk from 'matrix-js-sdk';
 
@@ -188,11 +184,7 @@
                 return httpBackend.flush();
             }).then(() => {
                 // Wait for another trip around the event loop for the UI to update
-<<<<<<< HEAD
-                return Promise.delay(10);
-=======
                 return awaitLoginComponent(matrixChat);
->>>>>>> a303e1e1
             }).then(() => {
                 expect(windowLocation.hash).toEqual("#/login");
             }).done(done, done);
@@ -238,11 +230,7 @@
                 uriFragment: "#/login",
             });
 
-<<<<<<< HEAD
-            return Promise.delay(100).then(() => {
-=======
             return awaitLoginComponent(matrixChat).then(() => {
->>>>>>> a303e1e1
                 // we expect a single <Login> component
                 ReactTestUtils.findRenderedComponentWithType(
                     matrixChat, sdk.getComponent('structures.login.Login'));
@@ -376,11 +364,7 @@
                 });
 
                 // give the UI a chance to display
-<<<<<<< HEAD
-                return Promise.delay(50);
-=======
                 return awaitLoginComponent(matrixChat);
->>>>>>> a303e1e1
             });
 
             it('shows a login view', function() {
@@ -544,11 +528,7 @@
 
                     dis.dispatch({ action: 'start_login' });
 
-<<<<<<< HEAD
-                    return Promise.delay(1);
-=======
                     return awaitLoginComponent(matrixChat);
->>>>>>> a303e1e1
                 });
             });
 
@@ -738,15 +718,11 @@
     // state looks good, check the rendered output
     ReactTestUtils.findRenderedComponentWithType(
         matrixChat, sdk.getComponent('structures.RoomView'));
-<<<<<<< HEAD
     return Promise.resolve();
-=======
-    return q();
 }
 
 function awaitLoginComponent(matrixChat, attempts) {
     return MatrixReactTestUtils.waitForRenderedComponentWithType(
         matrixChat, sdk.getComponent('structures.login.Login'), attempts,
     );
->>>>>>> a303e1e1
 }