"use strict";

var PushProcessor = require('./pushprocessor');

/**
 * This is an internal module. See {@link MatrixClient} for the public class.
 * @module client
 */
var EventEmitter = require("events").EventEmitter;
var q = require("q");

var httpApi = require("./http-api");
var MatrixEvent = require("./models/event").MatrixEvent;
var EventStatus = require("./models/event").EventStatus;
var StubStore = require("./store/stub");
var Room = require("./models/room");
var User = require("./models/user");
var webRtcCall = require("./webrtc/call");
var utils = require("./utils");

// TODO: package this somewhere separate.
var Olm = require("./olm");

// TODO:
// Internal: rate limiting

var OLM_ALGORITHM = "m.olm.v1.curve25519-aes-sha2";

/**
 * Construct a Matrix Client. Only directly construct this if you want to use
 * custom modules. Normally, {@link createClient} should be used
 * as it specifies 'sensible' defaults for these modules.
 * @constructor
 * @extends {external:EventEmitter}
 * @param {Object} opts The configuration options for this client.
 * @param {string} opts.baseUrl Required. The base URL to the client-server
 * HTTP API.
 * @param {Function} opts.request Required. The function to invoke for HTTP
 * requests. The value of this property is typically <code>require("request")
 * </code> as it returns a function which meets the required interface. See
 * {@link requestFunction} for more information.
 * @param {string} opts.accessToken The access_token for this user.
 * @param {string} opts.userId The user ID for this user.
 * @param {Object} opts.store Optional. The data store to use. If not specified,
 * this client will not store any HTTP responses.
 * @param {Object} opts.scheduler Optional. The scheduler to use. If not
 * specified, this client will not retry requests on failure. This client
 * will supply its own processing function to
 * {@link module:scheduler~MatrixScheduler#setProcessFunction}.
 */
function MatrixClient(opts) {
    utils.checkObjectHasKeys(opts, ["baseUrl", "request"]);
<<<<<<< HEAD
    utils.checkObjectHasNoAdditionalKeys(opts, [
        "baseUrl", "request", "accessToken", "userId", "store", "scheduler",
        "sessionStore", "deviceId"
    ]);
=======
    utils.checkObjectHasNoAdditionalKeys(opts,
        ["baseUrl", "idBaseUrl", "request", "accessToken", "userId", "store", "scheduler"]
    );
>>>>>>> 32c4d3ff

    this.store = opts.store || new StubStore();
    this.sessionStore = opts.sessionStore || null;
    this.accountKey = "DEFAULT_KEY";
    this.deviceId = opts.deviceId;
    if (this.sessionStore !== null) {
        var e2eAccount = this.sessionStore.getEndToEndAccount();
        var account = new Olm.Account();
        try {
            if (e2eAccount == null) {
                account.create();
            } else {
                account.unpickle(this.accountKey, e2eAccount);
            }
            var e2eKeys = JSON.parse(account.identity_keys());
            var json = '{"algorithms":["' + OLM_ALGORITHM + '"]';
            json += ',"device_id":"' + this.deviceId + '"';
            json += ',"keys":';
            json += '{"ed25519:' + this.deviceId + '":';
            json += JSON.stringify(e2eKeys.ed25519);
            json += ',"curve25519:' + this.deviceId + '":';
            json += JSON.stringify(e2eKeys.curve25519);
            json += '}';
            json += ',"user_id":' + JSON.stringify(opts.userId);
            json += '}';
            var signature = account.sign(json);
            this.deviceKeys = JSON.parse(json);
            var signatures = {};
            signatures[opts.userId] = {};
            signatures[opts.userId]["ed25519:" + this.deviceId] = signature;
            this.deviceKeys.signatures = signatures;
            this.deviceCurve25519Key = e2eKeys["curve25519"];
            var pickled = account.pickle(this.accountKey);
            this.sessionStore.storeEndToEndAccount(pickled);
            var myDevices = this.sessionStore.getEndToEndDevicesForUser(
                opts.userId
            ) || {};
            myDevices[opts.deviceId] = this.deviceKeys;
            this.sessionStore.storeEndToEndDevicesForUser(
                opts.userId, myDevices
            );
        } finally {
            account.free();
        }
    }
    this.scheduler = opts.scheduler;
    if (this.scheduler) {
        var self = this;
        this.scheduler.setProcessFunction(function(eventToSend) {
            eventToSend.status = EventStatus.SENDING;
            return _sendEventHttpRequest(self, eventToSend);
        });
    }
    this.clientRunning = false;

    var httpOpts = {
        baseUrl: opts.baseUrl,
        idBaseUrl: opts.idBaseUrl,
        accessToken: opts.accessToken,
        request: opts.request,
        prefix: httpApi.PREFIX_V1,
        onlyData: true
    };
    this.credentials = {
        userId: (opts.userId || null)
    };
    this._http = new httpApi.MatrixHttpApi(httpOpts);
    this._syncingRooms = {
        // room_id: Promise
    };
    this.callList = {
        // callId: MatrixCall
    };

    // try constructing a MatrixCall to see if we are running in an environment
    // which has WebRTC. If we are, listen for and handle m.call.* events.
    var call = webRtcCall.createNewMatrixCall(this);
    this._supportsVoip = false;
    if (call) {
        setupCallEventHandler(this);
        this._supportsVoip = true;
    }

}
utils.inherits(MatrixClient, EventEmitter);


/**
 * Upload the device keys to the homeserver and ensure that the
 * homeserver has enough one-time keys.
 */
MatrixClient.prototype.uploadKeys = function(maxKeys, deferred) {
    var first_time = deferred === undefined;
    deferred = deferred || q.defer();
    var path = "/keys/upload/" + this.deviceId;
    var pickled = this.sessionStore.getEndToEndAccount();
    var account = new Olm.Account();
    try {
        account.unpickle(this.accountKey, pickled);
        var oneTimeKeys = JSON.parse(account.one_time_keys());
        var maxOneTimeKeys = account.max_number_of_one_time_keys();
    } finally {
        account.free();
    }
    var oneTimeJson = {};

    for (var keyId in oneTimeKeys.curve25519) {
        oneTimeJson["curve25519:" + keyId] = oneTimeKeys.curve25519[keyId];
    }
    var content = {
        device_keys: this.deviceKeys,
        one_time_keys: oneTimeJson
    };
    var self = this;
    this._http.authedRequestWithPrefix(
        undefined, "POST", path, undefined, content, httpApi.PREFIX_V2_ALPHA
    ).then(function(res) {
        var keyLimit = Math.floor(maxOneTimeKeys / 2);
        var keyCount = res.one_time_key_counts.curve25519 || 0;
        var generateKeys = (keyCount < keyLimit);
        var pickled = self.sessionStore.getEndToEndAccount();

        var account = new Olm.Account();
        try {
            account.unpickle(self.accountKey, pickled);
            account.mark_keys_as_published();
            if (generateKeys) {
                var numberToGenerate = keyLimit - keyCount;
                if (maxKeys) {
                    numberToGenerate = Math.min(numberToGenerate, maxKeys);
                }
                account.generate_one_time_keys(numberToGenerate);
            }
            pickled = account.pickle(self.accountKey);
            self.sessionStore.storeEndToEndAccount(pickled);
        } finally {
            account.free();
        }
        if (generateKeys && first_time) {
            self.uploadKeys(maxKeys, deferred);
        } else {
            deferred.resolve();
        }
    });
    return deferred.promise;
};

MatrixClient.prototype.downloadKeys = function(userIds, forceDownload) {
    var stored = {};
    var notStored = {};
    var downloadKeys = false;
    for (var i = 0; i < userIds.length; ++i) {
        var userId = userIds[i];
        if (!forceDownload) {
            var devices = this.sessionStore.getEndToEndDevicesForUser(userId);
            if (devices) {
                stored[userId] = devices;
                continue;
            }
        }
        downloadKeys = true;
        notStored[userId] = {};
    }
    var deferred = q.defer();
    if (downloadKeys) {
        var path = "/keys/query";
        var content = {device_keys: notStored};
        var self = this;
        this._http.authedRequestWithPrefix(
            undefined, "POST", path, undefined, content,
            httpApi.PREFIX_V2_ALPHA
        ).then(function(res) {
            for (var userId in res.device_keys) {
                if (userId in notStored) {
                    self.sessionStore.storeEndToEndDevicesForUser(
                        userId, res.device_keys[userId]
                    );
                    stored[userId] = res.device_keys[userId];
                }
            }
            deferred.resolve(stored);
        });
    } else {
        deferred.resolve(stored);
    }
    return deferred.promise;
};


/**
 * Enable end-to-end encryption for a room.
 * @param {string} roomId The room ID to enable encryption in.
 * @param {object} config The encryption config for the room.
 */
MatrixClient.prototype.setRoomEncryption = function(roomId, config) {
    if (config.algorithm === OLM_ALGORITHM) {
        if (!config.members) {
            throw new Error(
                "Config must include a 'members' list with a list of userIds"
            );
        }
        var devicesWithoutSession = [];
        var userWithoutDevices = [];
        for (var i = 0; i < config.members.length; ++i) {
            var userId = config.members[i];
            var devices = this.sessionStore.getEndToEndDevicesForUser(userId);
            if (!devices) {
                userWithoutDevices.push(userId);
            } else {
                for (var deviceId in devices) {
                    var keys = devices[deviceId];
                    var key = keys.keys["curve25519:" + deviceId];
                    if (key == this.deviceCurve25519Key) {
                        continue;
                    }
                    if (!this.sessionStore.getEndToEndSessions(key)) {
                        devicesWithoutSession.push([userId, deviceId, key]);
                    }
                }
            }
        }
        var deferred = q.defer();
        if (devicesWithoutSession.length > 0) {
            var queries = {};
            for (var i = 0; i < devicesWithoutSession.length; ++i) {
                var device = devicesWithoutSession[i];
                var query = queries[device[0]] || {};
                queries[device[0]] = query;
                query[device[1]] = "curve25519";
            }
            var path = "/keys/claim";
            var content = {one_time_keys: queries};
            var self = this;
            this._http.authedRequestWithPrefix(
                undefined, "POST", path, undefined, content,
                httpApi.PREFIX_V2_ALPHA
            ).then(function(res) {
                var missing = {};
                for (var i = 0; i < devicesWithoutSession.length; ++i) {
                    var device = devicesWithoutSession[i];
                    var userRes = res.one_time_keys[device[0]] || {};
                    var deviceRes = userRes[device[1]];
                    var oneTimeKey;
                    for (var keyId in deviceRes) {
                        if (keyId.indexOf("curve25519:") == 0) {
                            oneTimeKey = deviceRes[keyId];
                        }
                    }
                    if (oneTimeKey) {
                        var session = new Olm.Session();
                        var account = new Olm.Account();
                        try {
                            var pickled = self.sessionStore.getEndToEndAccount();
                            account.unpickle(self.accountKey, pickled);
                            session.create_outbound(account, device[2], oneTimeKey);
                            var sessionId = session.session_id();
                            var pickled = session.pickle(self.accountKey);
                            self.sessionStore.storeEndToEndSession(
                                device[2], sessionId, pickled
                            );
                        } finally {
                            session.free();
                            account.free();
                        }
                    } else {
                        missing[device[0]] = missing[device[0]] || [];
                        missing[device[0]].push([device[1]]);
                    }
                }
                deferred.resolve({
                    missingUsers: userWithoutDevices,
                    missingDevices: missing,
                });
            });
        } else {
            deferred.resolve({
                missingUsers: userWithoutDevices,
                missingDevices: [],
            });
        }
        this.sessionStore.storeEndToEndRoom(roomId, config);
        return deferred.promise;
    } else {
        throw new Error("Unknown algorithm: " + OLM_ALGORITHM);
    }
};

/**
 * Get the room for the given room ID.
 * @param {string} roomId The room ID
 * @return {Room} The Room or null if it doesn't exist or there is no data store.
 */
MatrixClient.prototype.getRoom = function(roomId) {
    return this.store.getRoom(roomId);
};

/**
 * Retrieve all known rooms.
 * @return {Room[]} A list of rooms, or an empty list if there is no data store.
 */
MatrixClient.prototype.getRooms = function() {
    return this.store.getRooms();
};

/**
 * Retrieve a user.
 * @param {string} userId The user ID to retrieve.
 * @return {?User} A user or null if there is no data store or the user does
 * not exist.
 */
MatrixClient.prototype.getUser = function(userId) {
    return this.store.getUser(userId);
};

// Room operations
// ===============

/**
 * Create a new room.
 * @param {Object} options a list of options to pass to the /createRoom API.
 * @param {string} options.room_alias_name The alias localpart to assign to
 * this room.
 * @param {string} options.visibility Either 'public' or 'private'.
 * @param {string[]} options.invite A list of user IDs to invite to this room.
 * @param {string} options.name The name to give this room.
 * @param {string} options.topic The topic to give this room.
 * @param {module:client.callback} callback Optional.
 * @return {module:client.Promise} Resolves: <code>{room_id: {string},
 * room_alias: {string(opt)}}</code>
 * @return {module:http-api.MatrixError} Rejects: with an error response.
 */
MatrixClient.prototype.createRoom = function(options, callback) {
    // valid options include: room_alias_name, visibility, invite
    return this._http.authedRequest(
        callback, "POST", "/createRoom", undefined, options
    );
};

/**
 * Join a room.
 * @param {string} roomIdOrAlias The room ID or room alias to join.
 * @param {module:client.callback} callback Optional.
 * @return {module:client.Promise} Resolves: Room object.
 * @return {module:http-api.MatrixError} Rejects: with an error response.
 */
MatrixClient.prototype.joinRoom = function(roomIdOrAlias, callback) {
    var path = utils.encodeUri("/join/$roomid", { $roomid: roomIdOrAlias});
    var defer = q.defer();
    var self = this;
    this._http.authedRequest(undefined, "POST", path, undefined, {}).then(
    function(res) {
        var roomId = res.room_id;
        var room = createNewRoom(self, roomId);
        return _syncRoom(self, room);
    }, function(err) {
        _reject(callback, defer, err);
    }).done(function(room) {
        _resolve(callback, defer, room);
    }, function(err) {
        _reject(callback, defer, err);
    });
    return defer.promise;
};

/**
 * Resend an event.
 * @param {MatrixEvent} event The event to resend.
 * @param {Room} room Optional. The room the event is in. Will update the
 * timeline entry if provided.
 * @return {module:client.Promise} Resolves: TODO
 * @return {module:http-api.MatrixError} Rejects: with an error response.
 */
MatrixClient.prototype.resendEvent = function(event, room) {
    event.status = EventStatus.SENDING;
    return _sendEvent(this, room, event);
};

/**
 * @param {string} roomId
 * @param {string} name
 * @param {module:client.callback} callback Optional.
 * @return {module:client.Promise} Resolves: TODO
 * @return {module:http-api.MatrixError} Rejects: with an error response.
 */
MatrixClient.prototype.setRoomName = function(roomId, name, callback) {
    return this.sendStateEvent(roomId, "m.room.name", {name: name},
                               undefined, callback);
};

/**
 * @param {string} roomId
 * @param {string} topic
 * @param {module:client.callback} callback Optional.
 * @return {module:client.Promise} Resolves: TODO
 * @return {module:http-api.MatrixError} Rejects: with an error response.
 */
MatrixClient.prototype.setRoomTopic = function(roomId, topic, callback) {
    return this.sendStateEvent(roomId, "m.room.topic", {topic: topic},
                               undefined, callback);
};

/**
 * Set a user's power level.
 * @param {string} roomId
 * @param {string} userId
 * @param {Number} powerLevel
 * @param {MatrixEvent} event
 * @param {module:client.callback} callback Optional.
 * @return {module:client.Promise} Resolves: TODO
 * @return {module:http-api.MatrixError} Rejects: with an error response.
 */
MatrixClient.prototype.setPowerLevel = function(roomId, userId, powerLevel,
                                                event, callback) {
    var content = {
        users: {}
    };
    if (event && event.getType() === "m.room.power_levels") {
        // take a copy of the content to ensure we don't corrupt
        // existing client state with a failed power level change
        content = utils.deepCopy(event.getContent());
    }
    content.users[userId] = powerLevel;
    var path = utils.encodeUri("/rooms/$roomId/state/m.room.power_levels", {
        $roomId: roomId
    });
    return this._http.authedRequest(
        callback, "PUT", path, undefined, content
    );
};

/**
 * Retrieve a state event.
 * @param {string} roomId
 * @param {string} eventType
 * @param {string} stateKey
 * @param {module:client.callback} callback Optional.
 * @return {module:client.Promise} Resolves: TODO
 * @return {module:http-api.MatrixError} Rejects: with an error response.
 */
MatrixClient.prototype.getStateEvent = function(roomId, eventType, stateKey, callback) {
    var pathParams = {
        $roomId: roomId,
        $eventType: eventType,
        $stateKey: stateKey
    };
    var path = utils.encodeUri("/rooms/$roomId/state/$eventType", pathParams);
    if (stateKey !== undefined) {
        path = utils.encodeUri(path + "/$stateKey", pathParams);
    }
    return this._http.authedRequest(
        callback, "GET", path
    );
};

/**
 * @param {string} roomId
 * @param {string} eventType
 * @param {Object} content
 * @param {string} stateKey
 * @param {module:client.callback} callback Optional.
 * @return {module:client.Promise} Resolves: TODO
 * @return {module:http-api.MatrixError} Rejects: with an error response.
 */
MatrixClient.prototype.sendStateEvent = function(roomId, eventType, content, stateKey, 
                                                 callback) {
    var pathParams = {
        $roomId: roomId,
        $eventType: eventType,
        $stateKey: stateKey
    };
    var path = utils.encodeUri("/rooms/$roomId/state/$eventType", pathParams);
    if (stateKey !== undefined) {
        path = utils.encodeUri(path + "/$stateKey", pathParams);
    }
    return this._http.authedRequest(
        callback, "PUT", path, undefined, content
    );
};

/**
 * @param {string} roomId
 * @param {string} eventType
 * @param {Object} content
 * @param {string} txnId Optional.
 * @param {module:client.callback} callback Optional.
 * @return {module:client.Promise} Resolves: TODO
 * @return {module:http-api.MatrixError} Rejects: with an error response.
 */
MatrixClient.prototype.sendEvent = function(roomId, eventType, content, txnId,
                                            callback) {
    if (utils.isFunction(txnId)) { callback = txnId; txnId = undefined; }

    if (!txnId) {
        txnId = "m" + new Date().getTime();
    }

    // we always construct a MatrixEvent when sending because the store and
    // scheduler use them. We'll extract the params back out if it turns out
    // the client has no scheduler or store.
    var room = this.getRoom(roomId);
    var localEvent = new MatrixEvent({
        event_id: "~" + roomId + ":" + txnId,
        user_id: this.credentials.userId,
        room_id: roomId,
        type: eventType,
        origin_server_ts: new Date().getTime(),
        content: content
    });
    localEvent._txnId = txnId;

    // add this event immediately to the local store as 'sending'.
    if (room) {
        localEvent.status = EventStatus.SENDING;
        room.addEventsToTimeline([localEvent]);
    }

    if (eventType === "m.room.message" && this.sessionStore) {
        var e2eRoomInfo = this.sessionStore.getEndToEndRoom(roomId);
        if (e2eRoomInfo) {
            return _sendEncryptedMessage(
                this, roomId, e2eRoomInfo, eventType, content, txnId, callback
            );
        }
    }

    return _sendEvent(this, room, localEvent, callback);
};

function _sendEncryptedMessage(client, roomId, e2eRoomInfo, eventType, content,
                               txnId, callback) {
    if (!client.sessionStore) {
        throw new Error(
            "Client must have an end-to-end session store to encrypt messages"
        );
    }

    if (e2eRoomInfo.algorithm === OLM_ALGORITHM) {
        var participantKeys = [];
        for (var i = 0; i < e2eRoomInfo.members.length; ++i) {
            var userId = e2eRoomInfo.members[i];
            var userCiphertext = {};
            var devices = client.sessionStore.getEndToEndDevicesForUser(userId);
            for (var deviceId in devices) {
                var keys = devices[deviceId];
                for (var keyId in keys.keys) {
                    if (keyId.indexOf("curve25519:") == 0) {
                        participantKeys.push(keys.keys[keyId]);
                    }
                }
            }
        }
        participantKeys.sort();
        var participantHash = ""; // Olm.sha256(participantKeys.join());
        var payloadJson = {
            roomId: roomId,
            type: eventType,
            fingerprint: participantHash,
            sender_device: client.deviceId,
            content: content
        };
        var ciphertext = {};
        var payloadString = JSON.stringify(payloadJson);
        for (var i = 0; i < participantKeys.length; ++i) {
            var deviceKey = participantKeys[i];
            if (deviceKey == client.deviceCurve25519Key) {
                continue;
            }
            var sessions = client.sessionStore.getEndToEndSessions(
                deviceKey
            );
            var sessionIds = [];
            for (sessionId in sessions) {
                sessionIds.push(sessionId);
            }
            // Use the session with the lowest ID.
            sessionIds.sort()
            if (sessionIds.length == 0) {
                // If we don't have a session for a device then
                // we can't encrypt a message for it.
                continue;
            }
            var sessionId = sessionIds[0];
            var session = new Olm.Session();
            try {
                session.unpickle(client.accountKey, sessions[sessionId]);
                ciphertext[deviceKey] = session.encrypt(payloadString);
                var pickled = session.pickle(client.accountKey);
                client.sessionStore.storeEndToEndSession(
                    userId, deviceId, sessionId, pickled
                );
            } finally {
                session.free();
            }
        }
        var encryptedContent = {
            algorithm: e2eRoomInfo.algorithm,
            sender_key: client.deviceCurve25519Key,
            ciphertext: ciphertext
        };
        return client.sendEvent(
            roomId, "m.room.encrypted", encryptedContent, txnId, callback
        );
    } else {
        throw new Error("Unknown end-to-end algorithm");
    }
}

function _decryptMessage(client, event) {
    var content = event.getContent();
    if (content.algorithm === OLM_ALGORITHM) {
        var sender = event.getSender();
        var deviceKey = content.sender_key;
        if (!client.deviceCurve25519Key in content.ciphertext) {
            return _badEncryptedMessage(event, "Not included in recipients");
        }
        var message = content.ciphertext[client.deviceCurve25519Key];
        var sessions = client.sessionStore.getEndToEndSessions(deviceKey);
        var payloadString = null;
        var foundSession = false;
        for (sessionId in sessions) {
            var session = new Olm.Session();
            try {
                session.unpickle(client.accountKey, sessions[sessionId]);
                if (message.type == 0 && session.matches(message.body)) {
                        foundSession = true;
                }
                payloadString = session.decrypt(message.type, message.body);
                var pickled = session.pickle(client.accountKey);
                client.sessionStore.storeEndToEndSession(
                    deviceKey, sessionId, pickled
                );
            } catch(e) {
                // Failed to decrypt with an existing session.
            } finally {
                session.free();
            }
        }

        if (message.type == 0 && !foundSession && payloadString === null) {
            var account = new Olm.Account();
            var session = new Olm.Session();
            try {
                var account_data = client.sessionStore.getEndToEndAccount();
                account.unpickle(client.accountKey, account_data);
                session.create_inbound_from(account, deviceKey, message.body);
                payloadString = session.decrypt(message.type, message.body);
                account.remove_one_time_keys(session);
                var pickledSession = session.pickle(client.accountKey);
                var pickledAccount = account.pickle(client.accountKey);
                var sessionId = session.session_id();
                client.sessionStore.storeEndToEndSession(
                    deviceKey, sessionId, pickledSession
                );
                client.sessionStore.storeEndToEndAccount(pickledAccount);
            } catch(e) {
                // Failed to decrypt with a new session.
            } finally {
                session.free();
                account.free();
            }
        }

        if (payloadString !== null) {
            var payload = JSON.parse(payloadString);
            return new MatrixEvent({
                // TODO: Add rest of the event keys.
                // TODO: Add a key to indicate that the event was encrypted.
                type: payload.type,
                content: payload.content,
                user_id: event.getSender()
            });
        } else {
            return _badEncryptedMessge(event, "Bad Encrypted Message");
        }
    }
}

function _badEncryptedMessge(event, reason) {
    return new MatrixEvent({
        type: "m.room.message",
        // TODO: Add rest of the event keys.
        content: {
            msgtype: "m.bad.encrypted",
            body: reason,
            content: event.getContent()
        }
    });
}

function _sendEvent(client, room, event, callback) {
    var defer = q.defer();
    var promise;
    // this event may be queued
    if (client.scheduler) {
        // if this returns a promsie then the scheduler has control now and will
        // resolve/reject when it is done. Internally, the scheduler will invoke
        // processFn which is set to this._sendEventHttpRequest so the same code
        // path is executed regardless.
        promise = client.scheduler.queueEvent(event);
        if (promise && client.scheduler.getQueueForEvent(event).length > 1) {
            // event is processed FIFO so if the length is 2 or more we know
            // this event is stuck behind an earlier event.
            event.status = EventStatus.QUEUED;
        }
    }

    if (!promise) {
        promise = _sendEventHttpRequest(client, event);
    }

    promise.done(function(res) {  // the request was sent OK
        if (room) {
            var eventId = res.event_id;
            // try to find an event with this event_id. If we find it, this is
            // the echo of this event *from the event stream* so we can remove
            // the fake event we made above. If we don't find it, we're still
            // waiting on the real event and so should assign the fake event
            // with the real event_id for matching later.
            var matchingEvent = utils.findElement(room.timeline, function(ev) {
                return ev.getId() === eventId;
            }, true);
            if (matchingEvent) {
                utils.removeElement(room.timeline, function(ev) {
                    return ev.getId() === event.getId();
                }, true);
            }
            else {
                event.event.event_id = res.event_id;
                event.status = null;
            }
        }

        _resolve(callback, defer, res);
    }, function(err) {
        // the request failed to send.
        event.status = EventStatus.NOT_SENT;
        _reject(callback, defer, err);
    });

    return defer.promise;
}

function _sendEventHttpRequest(client, event) {
    var pathParams = {
        $roomId: event.getRoomId(),
        $eventType: event.getType(),
        $stateKey: event.getStateKey(),
        $txnId: event._txnId ? event._txnId : new Date().getTime()
    };

    var path;

    if (event.isState()) {
        var pathTemplate = "/rooms/$roomId/state/$eventType";
        if (event.getStateKey() && event.getStateKey().length > 0) {
            pathTemplate = "/rooms/$roomId/state/$eventType/$stateKey";
        }
        path = utils.encodeUri(pathTemplate, pathParams);
    }
    else {
        path = utils.encodeUri(
            "/rooms/$roomId/send/$eventType/$txnId", pathParams
        );
    }

    return client._http.authedRequest(
        undefined, "PUT", path, undefined, event.getContent()
    );
}

/**
 * @param {string} roomId
 * @param {Object} content
 * @param {string} txnId Optional.
 * @param {module:client.callback} callback Optional.
 * @return {module:client.Promise} Resolves: TODO
 * @return {module:http-api.MatrixError} Rejects: with an error response.
 */
MatrixClient.prototype.sendMessage = function(roomId, content, txnId, callback) {
    if (utils.isFunction(txnId)) { callback = txnId; txnId = undefined; }
    return this.sendEvent(
        roomId, "m.room.message", content, txnId, callback
    );
};

/**
 * @param {string} roomId
 * @param {string} body
 * @param {string} txnId Optional.
 * @param {module:client.callback} callback Optional.
 * @return {module:client.Promise} Resolves: TODO
 * @return {module:http-api.MatrixError} Rejects: with an error response.
 */
MatrixClient.prototype.sendTextMessage = function(roomId, body, txnId, callback) {
    var content = {
         msgtype: "m.text",
         body: body
    };
    return this.sendMessage(roomId, content, txnId, callback);
};

/**
 * @param {string} roomId
 * @param {string} body
 * @param {string} txnId Optional.
 * @param {module:client.callback} callback Optional.
 * @return {module:client.Promise} Resolves: TODO
 * @return {module:http-api.MatrixError} Rejects: with an error response.
 */
MatrixClient.prototype.sendEmoteMessage = function(roomId, body, txnId, callback) {
    var content = {
         msgtype: "m.emote",
         body: body
    };
    return this.sendMessage(roomId, content, txnId, callback);
};

/**
 * @param {string} roomId
 * @param {string} url
 * @param {Object} info
 * @param {string} text
 * @param {module:client.callback} callback Optional.
 * @return {module:client.Promise} Resolves: TODO
 * @return {module:http-api.MatrixError} Rejects: with an error response.
 */
MatrixClient.prototype.sendImageMessage = function(roomId, url, info, text, callback) {
    if (utils.isFunction(text)) { callback = text; text = undefined; }
    if (!text) { text = "Image"; }
    var content = {
         msgtype: "m.image",
         url: url,
         info: info,
         body: text
    };
    return this.sendMessage(roomId, content, callback);
};

/**
 * @param {string} roomId
 * @param {string} body
 * @param {string} htmlBody
 * @param {module:client.callback} callback Optional.
 * @return {module:client.Promise} Resolves: TODO
 * @return {module:http-api.MatrixError} Rejects: with an error response.
 */
MatrixClient.prototype.sendHtmlMessage = function(roomId, body, htmlBody, callback) {
    var content = {
        msgtype: "m.text",
        format: "org.matrix.custom.html",
        body: body,
        formatted_body: htmlBody
    };
    return this.sendMessage(roomId, content, callback);
};

/**
 * @param {File} file object
 * @param {module:client.callback} callback Optional.
 * @return {module:client.Promise} Resolves: TODO
 * @return {module:http-api.MatrixError} Rejects: with an error response.
 */
MatrixClient.prototype.uploadContent = function(file, callback) {
    return this._http.uploadContent(file, callback);
};

/**
 * @param {string} roomId
 * @param {boolean} isTyping
 * @param {Number} timeoutMs
 * @param {module:client.callback} callback Optional.
 * @return {module:client.Promise} Resolves: TODO
 * @return {module:http-api.MatrixError} Rejects: with an error response.
 */
MatrixClient.prototype.sendTyping = function(roomId, isTyping, timeoutMs, callback) {
    var path = utils.encodeUri("/rooms/$roomId/typing/$userId", {
        $roomId: roomId,
        $userId: this.credentials.userId
    });
    var data = {
        typing: isTyping
    };
    if (isTyping) {
        data.timeout = timeoutMs ? timeoutMs : 20000;
    }
    return this._http.authedRequest(
        callback, "PUT", path, undefined, data
    );
};

/**
 * @param {string} roomId
 * @param {string} eventId
 * @param {module:client.callback} callback Optional.
 * @return {module:client.Promise} Resolves: TODO
 * @return {module:http-api.MatrixError} Rejects: with an error response.
 */
MatrixClient.prototype.redactEvent = function(roomId, eventId, callback) {
    var path = utils.encodeUri("/rooms/$roomId/redact/$eventId", {
        $roomId: roomId,
        $eventId: eventId
    });
    return this._http.authedRequest(callback, "POST", path, undefined, {});
};

/**
 * @param {string} roomId
 * @param {string} userId
 * @param {module:client.callback} callback Optional.
 * @return {module:client.Promise} Resolves: TODO
 * @return {module:http-api.MatrixError} Rejects: with an error response.
 */
MatrixClient.prototype.invite = function(roomId, userId, callback) {
    return _membershipChange(this, roomId, userId, "invite", undefined,
        callback);
};

/**
 * @param {string} roomId
 * @param {module:client.callback} callback Optional.
 * @return {module:client.Promise} Resolves: TODO
 * @return {module:http-api.MatrixError} Rejects: with an error response.
 */
MatrixClient.prototype.leave = function(roomId, callback) {
    return _membershipChange(this, roomId, undefined, "leave", undefined,
        callback);
};

/**
 * @param {string} roomId
 * @param {string} userId
 * @param {string} reason Optional.
 * @param {module:client.callback} callback Optional.
 * @return {module:client.Promise} Resolves: TODO
 * @return {module:http-api.MatrixError} Rejects: with an error response.
 */
MatrixClient.prototype.ban = function(roomId, userId, reason, callback) {
    return _membershipChange(this, roomId, userId, "ban", reason,
        callback);
};

/**
 * @param {string} roomId
 * @param {string} userId
 * @param {module:client.callback} callback Optional.
 * @return {module:client.Promise} Resolves: TODO
 * @return {module:http-api.MatrixError} Rejects: with an error response.
 */
MatrixClient.prototype.unban = function(roomId, userId, callback) {
    // unbanning = set their state to leave
    return _setMembershipState(
        this, roomId, userId, "leave", undefined, callback
    );
};

/**
 * @param {string} roomId
 * @param {string} userId
 * @param {string} reason Optional.
 * @param {module:client.callback} callback Optional.
 * @return {module:client.Promise} Resolves: TODO
 * @return {module:http-api.MatrixError} Rejects: with an error response.
 */
MatrixClient.prototype.kick = function(roomId, userId, reason, callback) {
    return _setMembershipState(
        this, roomId, userId, "leave", reason, callback
    );
};

/**
 * This is an internal method.
 * @param {MatrixClient} client
 * @param {string} roomId
 * @param {string} userId
 * @param {string} membershipValue
 * @param {string} reason
 * @param {module:client.callback} callback Optional.
 * @return {module:client.Promise} Resolves: TODO
 * @return {module:http-api.MatrixError} Rejects: with an error response.
 */
function _setMembershipState(client, roomId, userId, membershipValue, reason, 
                             callback) {
    if (utils.isFunction(reason)) { callback = reason; reason = undefined; }

    var path = utils.encodeUri(
        "/rooms/$roomId/state/m.room.member/$userId",
        { $roomId: roomId, $userId: userId}
    );

    return client._http.authedRequest(callback, "PUT", path, undefined, {
        membership: membershipValue,
        reason: reason
    });
}

/**
 * This is an internal method.
 * @param {MatrixClient} client
 * @param {string} roomId
 * @param {string} userId
 * @param {string} membership
 * @param {string} reason
 * @param {module:client.callback} callback Optional.
 * @return {module:client.Promise} Resolves: TODO
 * @return {module:http-api.MatrixError} Rejects: with an error response.
 */
function _membershipChange(client, roomId, userId, membership, reason, callback) {
    if (utils.isFunction(reason)) { callback = reason; reason = undefined; }

    var path = utils.encodeUri("/rooms/$room_id/$membership", {
        $room_id: roomId,
        $membership: membership
    });
    return client._http.authedRequest(
        callback, "POST", path, undefined, {
            user_id: userId,  // may be undefined e.g. on leave
            reason: reason
        }
    );
}

/**
 * @param {MatrixEvent} event
 * @return {module:http-api.MatrixError} Rejects: with an error response.
 */
MatrixClient.prototype.getPushActionsForEvent = function(event) {
    if (event._pushActions === undefined) {
        var pushProcessor = new PushProcessor(this);
        event._pushActions = pushProcessor.actionsForEvent(event.event);
    }
    return event._pushActions;
};

// Profile operations
// ==================

/**
 * @param {string} userId
 * @param {string} info The kind of info to retrieve (e.g. 'displayname',
 * 'avatar_url').
 * @param {module:client.callback} callback Optional.
 * @return {module:client.Promise} Resolves: TODO
 * @return {module:http-api.MatrixError} Rejects: with an error response.
 */
MatrixClient.prototype.getProfileInfo = function(userId, info, callback) {
    if (utils.isFunction(info)) { callback = info; info = undefined; }

    var path = info ?
    utils.encodeUri("/profile/$userId/$info",
             { $userId: userId, $info: info }) :
    utils.encodeUri("/profile/$userId",
             { $userId: userId });
    return this._http.authedRequest(callback, "GET", path);
};

/**
 * @param {string} info The kind of info to set (e.g. 'avatar_url')
 * @param {Object} data The JSON object to set.
 * @param {module:client.callback} callback Optional.
 * @return {module:client.Promise} Resolves: TODO
 * @return {module:http-api.MatrixError} Rejects: with an error response.
 */
MatrixClient.prototype.setProfileInfo = function(info, data, callback) {
    var path = utils.encodeUri("/profile/$userId/$info", {
        $userId: this.credentials.userId,
        $info: info
    });
    return this._http.authedRequest(
        callback, "PUT", path, undefined, data
    );
};

/**
 * @param {string} name
 * @param {module:client.callback} callback Optional.
 * @return {module:client.Promise} Resolves: TODO
 * @return {module:http-api.MatrixError} Rejects: with an error response.
 */
MatrixClient.prototype.setDisplayName = function(name, callback) {
    return this.setProfileInfo(
        "displayname", { displayname: name }, callback
    );
};

/**
 * @param {string} url
 * @param {module:client.callback} callback Optional.
 * @return {module:client.Promise} Resolves: TODO
 * @return {module:http-api.MatrixError} Rejects: with an error response.
 */
MatrixClient.prototype.setAvatarUrl = function(url, callback) {
    return this.setProfileInfo(
        "avatar_url", { avatar_url: url }, callback
    );
};

/**
 * Get the avatar URL for a room member.
 * @param {module:room-member.RoomMember} member
 * @param {Number} width The desired width of the thumbnail.
 * @param {Number} height The desired height of the thumbnail.
 * @param {string} resizeMethod The thumbnail resize method to use, either
 * "crop" or "scale".
 * @return {?string} the avatar URL or null.
 */
MatrixClient.prototype.getAvatarUrlForMember =
        function(member, width, height, resizeMethod) {
    if (!member || !member.events.member) {
        return null;
    }
    var rawUrl = member.events.member.getContent().avatar_url;
    if (rawUrl) {
        return this._http.getHttpUriForMxc(rawUrl, width, height, resizeMethod);
    } else {
        return this._http.getIdenticonUri(member.userId, width, height);
    }
    return null;
};

/**
 * Get the avatar URL for a room.
 * @param {module:room.Room} room
 * @param {Number} width The desired width of the thumbnail.
 * @param {Number} height The desired height of the thumbnail.
 * @param {string} resizeMethod The thumbnail resize method to use, either
 * "crop" or "scale".
 * @return {?string} the avatar URL or null.
 */
MatrixClient.prototype.getAvatarUrlForRoom =
        function(room, width, height, resizeMethod) {

    if (!room || !room.currentState || !room.currentState.members) {
        return null;
    }

    var userId = this.credentials.userId;
    var members = utils.filter(room.currentState.getMembers(), function(m) {
        return (m.membership === "join" && m.userId !== userId);
    });

    if (members[0]) {
        return this.getAvatarUrlForMember(members[0], width, height, resizeMethod);
    }
    return null;
};

/**
 * Turn an MXC URL into an HTTP one
 * @param {string} mxcUrl The MXC URL
 * @param {Number} width The desired width of the thumbnail.
 * @param {Number} height The desired height of the thumbnail.
 * @param {string} resizeMethod The thumbnail resize method to use, either
 * "crop" or "scale".
 * @return {?string} the avatar URL or null.
 */
MatrixClient.prototype.mxcUrlToHttp =
        function(mxcUrl, width, height, resizeMethod) {
    return this._http.getHttpUriForMxc(mxcUrl, width, height, resizeMethod);
};

/**
 * @param {module:client.callback} callback Optional.
 * @return {module:client.Promise} Resolves: TODO
 * @return {module:http-api.MatrixError} Rejects: with an error response.
 */
MatrixClient.prototype.getThreePids = function(callback) {
    var path = "/account/3pid";
    return this._http.authedRequestWithPrefix(
        callback, "GET", path, undefined, undefined, httpApi.PREFIX_V2_ALPHA
    );
};

/**
 * @param {Object} creds
 * @param {boolean} bind
 * @param {module:client.callback} callback Optional.
 * @return {module:client.Promise} Resolves: TODO
 * @return {module:http-api.MatrixError} Rejects: with an error response.
 */
MatrixClient.prototype.addThreePid = function(creds, bind, callback) {
    var path = "/account/3pid";
    var data = {
        'threePidCreds': creds,
        'bind': bind
    };
    return this._http.authedRequestWithPrefix(
        callback, "POST", path, null, data, httpApi.PREFIX_V2_ALPHA
    );
};

/**
 * @param {Object} authDict
 * @param {string} newPassword
 * @param {module:client.callback} callback Optional.
 * @return {module:client.Promise} Resolves: TODO
 * @return {module:http-api.MatrixError} Rejects: with an error response.
 */
MatrixClient.prototype.setPassword = function(authDict, newPassword, callback) {
    var path = "/account/password";
    var data = {
        'auth': authDict,
        'new_password': newPassword
    };

    return this._http.authedRequestWithPrefix(
        callback, "POST", path, null, data, httpApi.PREFIX_V2_ALPHA
    );
};

/**
 * @param {string} presence
 * @param {module:client.callback} callback Optional.
 * @return {module:client.Promise} Resolves: TODO
 * @return {module:http-api.MatrixError} Rejects: with an error response.
 * @throws If 'presence' isn't a valid presence enum value.
 */
MatrixClient.prototype.setPresence = function(presence, callback) {
    var path = utils.encodeUri("/presence/$userId/status", {
        $userId: this.credentials.userId
    });
    var validStates = ["offline", "online", "unavailable"];
    if (validStates.indexOf(presence) == -1) {
        throw new Error("Bad presence value: " + presence);
    }
    var content = {
        presence: presence
    };
    return this._http.authedRequest(
        callback, "PUT", path, undefined, content
    );
};

// Public (non-authed) operations
// ==============================

/**
 * @param {module:client.callback} callback Optional.
 * @return {module:client.Promise} Resolves: TODO
 * @return {module:http-api.MatrixError} Rejects: with an error response.
 */
MatrixClient.prototype.publicRooms = function(callback) {
    return this._http.request(callback, "GET", "/publicRooms");
};

/**
 * @param {module:client.callback} callback Optional.
 * @return {module:client.Promise} Resolves: TODO
 * @return {module:http-api.MatrixError} Rejects: with an error response.
 */
MatrixClient.prototype.loginFlows = function(callback) {
    return this._http.request(callback, "GET", "/login");
};

/**
 * @param {string} roomAlias
 * @param {module:client.callback} callback Optional.
 * @return {module:client.Promise} Resolves: TODO
 * @return {module:http-api.MatrixError} Rejects: with an error response.
 */
MatrixClient.prototype.resolveRoomAlias = function(roomAlias, callback) {
    var path = utils.encodeUri("/directory/room/$alias", {$alias: roomAlias});
    return this._http.request(callback, "GET", path);
};

/**
 * @param {string} roomId
 * @param {Number} limit
 * @param {module:client.callback} callback Optional.
 * @return {module:client.Promise} Resolves: TODO
 * @return {module:http-api.MatrixError} Rejects: with an error response.
 */
MatrixClient.prototype.roomInitialSync = function(roomId, limit, callback) {
    if (utils.isFunction(limit)) { callback = limit; limit = undefined; }
    var path = utils.encodeUri("/rooms/$roomId/initialSync",
        {$roomId: roomId}
    );
    if (!limit) {
        limit = 30;
    }
    return this._http.authedRequest(
        callback, "GET", path, { limit: limit }
    );
};

/**
 * @param {string} roomId
 * @param {module:client.callback} callback Optional.
 * @return {module:client.Promise} Resolves: TODO
 * @return {module:http-api.MatrixError} Rejects: with an error response.
 */
MatrixClient.prototype.roomState = function(roomId, callback) {
    var path = utils.encodeUri("/rooms/$roomId/state", {$roomId: roomId});
    return this._http.authedRequest(callback, "GET", path);
};

/**
 * Retrieve older messages from the given room and put them in the timeline.
 * @param {Room} room The room to get older messages in.
 * @param {Integer} limit Optional. The maximum number of previous events to
 * pull in. Default: 30.
 * @param {module:client.callback} callback Optional.
 * @return {module:client.Promise} Resolves: Room. If you are at the beginning
 * of the timeline, <code>Room.oldState.paginationToken</code> will be
 * <code>null</code>.
 * @return {module:http-api.MatrixError} Rejects: with an error response.
 */
MatrixClient.prototype.scrollback = function(room, limit, callback) {
    if (utils.isFunction(limit)) { callback = limit; limit = undefined; }
    limit = limit || 30;

    if (room.oldState.paginationToken === null) {
        return q(room); // already at the start.
    }
    // attempt to grab more events from the store first
    var numAdded = this.store.scrollback(room, limit).length;
    if (numAdded === limit) {
        // store contained everything we needed.
        return q(room);
    }
    // reduce the required number of events appropriately
    limit = limit - numAdded;

    var path = utils.encodeUri(
        "/rooms/$roomId/messages", {$roomId: room.roomId}
    );
    var params = {
        from: room.oldState.paginationToken,
        limit: limit,
        dir: 'b'
    };
    var defer = q.defer();
    var self = this;
    this._http.authedRequest(callback, "GET", path, params).done(function(res) {
        var matrixEvents = utils.map(res.chunk, _PojoToMatrixEventMapper(self));
        room.addEventsToTimeline(matrixEvents, true);
        room.oldState.paginationToken = res.end;
        if (res.chunk.length < limit) {
            room.oldState.paginationToken = null;
        }
        self.store.storeEvents(room, matrixEvents, res.end, true);
        _resolve(callback, defer, room);
    }, function(err) {
        _reject(callback, defer, err);
    });
    return defer.promise;
};

// Registration/Login operations
// =============================

/**
 * @param {string} loginType
 * @param {Object} data
 * @param {module:client.callback} callback Optional.
 * @return {module:client.Promise} Resolves: TODO
 * @return {module:http-api.MatrixError} Rejects: with an error response.
 */
MatrixClient.prototype.login = function(loginType, data, callback) {
    data.type = loginType;
    return this._http.authedRequest(
        callback, "POST", "/login", undefined, data
    );
};

/**
 * @param {string} username
 * @param {string} password
 * @param {string} sessionId
 * @param {Object} auth
 * @param {module:client.callback} callback Optional.
 * @return {module:client.Promise} Resolves: TODO
 * @return {module:http-api.MatrixError} Rejects: with an error response.
 */
MatrixClient.prototype.register = function(username, password,
                                           sessionId, auth, callback) {
    if (auth === undefined) { auth = {}; }
    if (sessionId) { auth.session = sessionId; }

    var params = {
        auth: auth
    };
    if (username !== undefined) { params.username = username; }
    if (password !== undefined) { params.password = password; }

    return this._http.requestWithPrefix(
        callback, "POST", "/register", undefined,
        params, httpApi.PREFIX_V2_ALPHA
    );
};

/**
 * @param {string} user
 * @param {string} password
 * @param {module:client.callback} callback Optional.
 * @return {module:client.Promise} Resolves: TODO
 * @return {module:http-api.MatrixError} Rejects: with an error response.
 */
MatrixClient.prototype.loginWithPassword = function(user, password, callback) {
    return this.login("m.login.password", {
        user: user,
        password: password
    }, callback);
};

/**
 * @param {string} relayState URL Callback after SAML2 Authentication
 * @param {module:client.callback} callback Optional.
 * @return {module:client.Promise} Resolves: TODO
 * @return {module:http-api.MatrixError} Rejects: with an error response.
 */
MatrixClient.prototype.loginWithSAML2 = function(relayState, callback) {
    return this.login("m.login.saml2", {
        relay_state: relayState
    }, callback);
};

// Push operations
// ===============

/**
 * @param {module:client.callback} callback Optional.
 * @return {module:client.Promise} Resolves: TODO
 * @return {module:http-api.MatrixError} Rejects: with an error response.
 */
MatrixClient.prototype.pushRules = function(callback) {
    return this._http.authedRequest(callback, "GET", "/pushrules/");
};

/**
 * @param {string} scope
 * @param {string} kind
 * @param {string} ruleId
 * @param {Object} body
 * @param {module:client.callback} callback Optional.
 * @return {module:client.Promise} Resolves: TODO
 * @return {module:http-api.MatrixError} Rejects: with an error response.
 */
MatrixClient.prototype.addPushRule = function(scope, kind, ruleId, body, callback) {
    // NB. Scope not uri encoded because devices need the '/'
    var path = utils.encodeUri("/pushrules/" + scope + "/$kind/$ruleId", {
        $kind: kind,
        $ruleId: ruleId
    });
    return this._http.authedRequest(
        callback, "PUT", path, undefined, body
    );
};

/**
 * @param {string} scope
 * @param {string} kind
 * @param {string} ruleId
 * @param {module:client.callback} callback Optional.
 * @return {module:client.Promise} Resolves: TODO
 * @return {module:http-api.MatrixError} Rejects: with an error response.
 */
MatrixClient.prototype.deletePushRule = function(scope, kind, ruleId, callback) {
    // NB. Scope not uri encoded because devices need the '/'
    var path = utils.encodeUri("/pushrules/" + scope + "/$kind/$ruleId", {
        $kind: kind,
        $ruleId: ruleId
    });
    return this._http.authedRequest(callback, "DELETE", path);
};

// VoIP operations
// ===============

/**
 * @param {module:client.callback} callback Optional.
 * @return {module:client.Promise} Resolves: TODO
 * @return {module:http-api.MatrixError} Rejects: with an error response.
 */
MatrixClient.prototype.turnServer = function(callback) {
    return this._http.authedRequest(callback, "GET", "/voip/turnServer");
};

/**
 * Get the TURN servers for this home server.
 * @return {Array<Object>} The servers or an empty list.
 */
MatrixClient.prototype.getTurnServers = function() {
    return this._turnServers || [];
};

/**
 * @return {boolean} true if there is a valid access_token for this client.
 */
MatrixClient.prototype.isLoggedIn = function() {
    return this._http.opts.accessToken !== undefined;
};


// Higher level APIs
// =================

// TODO: stuff to handle:
//   local echo
//   event dup suppression? - apparently we should still be doing this
//   tracking current display name / avatar per-message
//   pagination
//   re-sending (including persisting pending messages to be sent)
//   - Need a nice way to callback the app for arbitrary events like
//     displayname changes
//   due to ambiguity (or should this be on a chat-specific layer)?
//   reconnect after connectivity outages


/**
 * This is an internal method.
 * @param {MatrixClient} client
 * @param {integer} historyLen
 */
function doInitialSync(client, historyLen) {
    client._http.authedRequest(
        undefined, "GET", "/initialSync", { limit: (historyLen || 12) }
    ).done(function(data) {
        var i, j;
        // intercept the results and put them into our store
        if (!(client.store instanceof StubStore)) {
            utils.forEach(
                utils.map(data.presence, _PojoToMatrixEventMapper(client)),
            function(e) {
                var user = createNewUser(client, e.getContent().user_id);
                user.setPresenceEvent(e);
                client.store.storeUser(user);
            });
            for (i = 0; i < data.rooms.length; i++) {
                var room = createNewRoom(client, data.rooms[i].room_id);
                if (!data.rooms[i].state) {
                    data.rooms[i].state = [];
                }
                if (data.rooms[i].membership === "invite") {
                    // create fake invite state event (v1 sucks)
                    data.rooms[i].state.push({
                        event_id: "$fake_" + room.roomId,
                        content: {
                            membership: "invite"
                        },
                        state_key: client.credentials.userId,
                        user_id: data.rooms[i].inviter,
                        room_id: room.roomId,
                        type: "m.room.member"
                    });
                }

                _processRoomEvents(
                    client, room, data.rooms[i].state, data.rooms[i].messages
                );

                // cache the name/summary/etc prior to storage since we don't
                // know how the store will serialise the Room.
                room.recalculate(client.credentials.userId);

                client.store.storeRoom(room);
                client.emit("Room", room);
            }
        }

        if (data) {
            client.store.setSyncToken(data.end);
            var events = [];
            for (i = 0; i < data.presence.length; i++) {
                events.push(new MatrixEvent(data.presence[i]));
            }
            for (i = 0; i < data.rooms.length; i++) {
                if (data.rooms[i].state) {
                    for (j = 0; j < data.rooms[i].state.length; j++) {
                        events.push(new MatrixEvent(data.rooms[i].state[j]));
                    }
                }
                if (data.rooms[i].messages) {
                    for (j = 0; j < data.rooms[i].messages.chunk.length; j++) {
                        events.push(
                            new MatrixEvent(data.rooms[i].messages.chunk[j])
                        );
                    }
                }
            }
            utils.forEach(events, function(e) {
                client.emit("event", e);
            });
        }

        client.clientRunning = true;
        client.emit("syncComplete");
        _pollForEvents(client);
    }, function(err) {
        console.error("/initialSync error: %s", err);
        client.emit("syncError", err);
        // TODO: Retries.
    });
}

/**
 * High level helper method to call initialSync, emit the resulting events,
 * and then start polling the eventStream for new events. To listen for these
 * events, add a listener for {@link module:client~MatrixClient#event:"event"}
 * via {@link module:client~MatrixClient#on}.
 * @param {Number} historyLen amount of historical timeline events to
 * emit during from the initial sync. Default: 12.
 */
MatrixClient.prototype.startClient = function(historyLen) {
    if (this.clientRunning) {
        // client is already running.
        return;
    }
    if (this.store.getSyncToken()) {
        // resume from where we left off.
        _pollForEvents(this);
        return;
    }

    // periodically poll for turn servers if we support voip
    checkTurnServers(this);

    var self = this;
    this.pushRules().done(function(result) {
        self.pushRules = result;
        doInitialSync(self, historyLen);
    }, function(err) {
        self.emit("syncError", err);
    });
};

/**
 * This is an internal method.
 * @param {MatrixClient} client
 */
function _pollForEvents(client) {
    var self = client;
    if (!client.clientRunning) {
        return;
    }
    var discardResult = false;
    var timeoutObj = setTimeout(function() {
        discardResult = true;
        console.error("/events request timed out.");
        _pollForEvents(client);
    }, 40000);

    client._http.authedRequest(undefined, "GET", "/events", {
        from: client.store.getSyncToken(),
        timeout: 30000
    }).done(function(data) {
        if (discardResult) {
            return;
        }
        else {
            clearTimeout(timeoutObj);
        }
        var events = [];
        if (data) {
            events = utils.map(data.chunk, _PojoToMatrixEventMapper(self));
        }
        if (!(self.store instanceof StubStore)) {
            // bucket events based on room.
            var i = 0;
            var roomIdToEvents = {};
            for (i = 0; i < events.length; i++) {
                var roomId = events[i].getRoomId();
                // possible to have no room ID e.g. for presence events.
                if (roomId) {
                    if (!roomIdToEvents[roomId]) {
                        roomIdToEvents[roomId] = [];
                    }
                    roomIdToEvents[roomId].push(events[i]);
                }
                else if (events[i].getType() === "m.presence") {
                    var usr = self.store.getUser(events[i].getContent().user_id);
                    if (usr) {
                        usr.setPresenceEvent(events[i]);
                    }
                    else {
                        usr = createNewUser(self, events[i].getContent().user_id);
                        usr.setPresenceEvent(events[i]);
                        self.store.storeUser(usr);
                    }
                }
            }
            // add events to room
            var roomIds = utils.keys(roomIdToEvents);
            utils.forEach(roomIds, function(roomId) {
                var room = self.store.getRoom(roomId);
                var isBrandNewRoom = false;
                if (!room) {
                    room = createNewRoom(self, roomId);
                    isBrandNewRoom = true;
                }

                var wasJoined = room.hasMembershipState(
                    self.credentials.userId, "join"
                );

                room.addEvents(roomIdToEvents[roomId], "replace");
                room.recalculate(self.credentials.userId);

                // store the Room for things like invite events so developers
                // can update the UI
                if (isBrandNewRoom) {
                    self.store.storeRoom(room);
                    self.emit("Room", room);
                }

                var justJoined = room.hasMembershipState(
                    self.credentials.userId, "join"
                );

                if (!wasJoined && justJoined) {
                    // we've just transitioned into a join state for this room,
                    // so sync state.
                    _syncRoom(self, room);
                }
            });
        }
        if (data) {
            self.store.setSyncToken(data.end);
            utils.forEach(events, function(e) {
                self.emit("event", e);
            });
        }
        _pollForEvents(self);
    }, function(err) {
        console.error("/events error: %s", JSON.stringify(err));
        if (discardResult) {
            return;
        }
        else {
            clearTimeout(timeoutObj);
        }
        self.emit("syncError", err);
        // retry every few seconds
        // FIXME: this should be exponential backoff with an option to nudge
        setTimeout(function() {
            _pollForEvents(self);
        }, 2000);
    });
}

function _syncRoom(client, room) {
    if (client._syncingRooms[room.roomId]) {
        return client._syncingRooms[room.roomId];
    }
    var defer = q.defer();
    client._syncingRooms[room.roomId] = defer.promise;
    client.roomInitialSync(room.roomId, 8).done(function(res) {
        room.timeline = []; // blow away any previous messages.
        _processRoomEvents(client, room, res.state, res.messages);
        room.recalculate(client.credentials.userId);
        client.store.storeRoom(room);
        client.emit("Room", room);
        defer.resolve(room);
        client._syncingRooms[room.roomId] = undefined;
    }, function(err) {
        defer.reject(err);
        client._syncingRooms[room.roomId] = undefined;
    });
    return defer.promise;
}

function _processRoomEvents(client, room, stateEventList, messageChunk) {
    // "old" and "current" state are the same initially; they
    // start diverging if the user paginates.
    // We must deep copy otherwise membership changes in old state
    // will leak through to current state!
    var oldStateEvents = utils.map(
        utils.deepCopy(stateEventList), _PojoToMatrixEventMapper(client)
    );
    var stateEvents = utils.map(stateEventList, _PojoToMatrixEventMapper(client));
    room.oldState.setStateEvents(oldStateEvents);
    room.currentState.setStateEvents(stateEvents);

    // add events to the timeline *after* setting the state
    // events so messages use the right display names. Initial sync
    // returns messages in chronological order, so we need to reverse
    // it to get most recent -> oldest. We need it in that order in
    // order to diverge old/current state correctly.
    room.addEventsToTimeline(
        utils.map(
            messageChunk ? messageChunk.chunk : [],
            _PojoToMatrixEventMapper(client)
        ).reverse(), true
    );
    if (messageChunk) {
        room.oldState.paginationToken = messageChunk.start;
    }
}

/**
 * High level helper method to stop the client from polling and allow a
 * clean shutdown.
 */
MatrixClient.prototype.stopClient = function() {
    this.clientRunning = false;
    // TODO: f.e. Room => self.store.storeRoom(room) ?
};


function reEmit(reEmitEntity, emittableEntity, eventNames) {
    utils.forEach(eventNames, function(eventName) {
        // setup a listener on the entity (the Room, User, etc) for this event
        emittableEntity.on(eventName, function() {
            // take the args from the listener and reuse them, adding the
            // event name to the arg list so it works with .emit()
            // Transformation Example:
            // listener on "foo" => function(a,b) { ... }
            // Re-emit on "thing" => thing.emit("foo", a, b)
            var newArgs = [eventName];
            for (var i = 0; i < arguments.length; i++) {
                newArgs.push(arguments[i]);
            }
            reEmitEntity.emit.apply(reEmitEntity, newArgs);
        });
    });
}

function setupCallEventHandler(client) {
    var candidatesByCall = {
        // callId: [Candidate]
    };
    client.on("event", function(event) {
        if (event.getType().indexOf("m.call.") !== 0) {
            return; // not a call event
        }
        var content = event.getContent();
        var call = content.call_id ? client.callList[content.call_id] : undefined;
        var i;

        if (event.getType() === "m.call.invite") {
            if (event.getSender() === client.credentials.userId) {
                return; // ignore invites you send
            }

            if (event.getAge() > content.lifetime) {
                return; // expired call
            }

            if (call && call.state === "ended") {
                return; // stale/old invite event
            }
            if (call) {
                console.log(
                    "WARN: Already have a MatrixCall with id %s but got an " +
                    "invite. Clobbering.",
                    content.call_id
                );
            }

            call = webRtcCall.createNewMatrixCall(client, event.getRoomId());
            if (!call) {
                console.log(
                    "Incoming call ID " + content.call_id + " but this client " +
                    "doesn't support WebRTC"
                );
                // don't hang up the call: there could be other clients
                // connected that do support WebRTC and declining the
                // the call on their behalf would be really annoying.
                return;
            }

            call.callId = content.call_id;
            call._initWithInvite(event);
            client.callList[call.callId] = call;

            // if we stashed candidate events for that call ID, play them back now
            if (candidatesByCall[call.callId]) {
                for (i = 0; i < candidatesByCall[call.callId].length; i++) {
                    call._gotRemoteIceCandidate(
                        candidatesByCall[call.callId][i]
                    );
                }
            }

            // Were we trying to call that user (room)?
            var existingCall;
            var existingCalls = utils.values(client.callList);
            for (i = 0; i < existingCalls.length; ++i) {
                var thisCall = existingCalls[i];
                if (call.room_id === thisCall.room_id &&
                        thisCall.direction === 'outbound' &&
                        (["wait_local_media", "create_offer", "invite_sent"].indexOf(
                            thisCall.state) !== -1)) {
                    existingCall = thisCall;
                    break;
                }
            }

            if (existingCall) {
                // If we've only got to wait_local_media or create_offer and
                // we've got an invite, pick the incoming call because we know
                // we haven't sent our invite yet otherwise, pick whichever
                // call has the lowest call ID (by string comparison)
                if (existingCall.state === 'wait_local_media' ||
                        existingCall.state === 'create_offer' ||
                        existingCall.callId > call.callId) {
                    console.log(
                        "Glare detected: answering incoming call " + call.callId +
                        " and canceling outgoing call " + existingCall.callId
                    );
                    existingCall._replacedBy(call);
                    call.answer();
                }
                else {
                    console.log(
                        "Glare detected: rejecting incoming call " + call.callId +
                        " and keeping outgoing call " + existingCall.callId
                    );
                    call.hangup();
                }
            }
            else {
                client.emit("Call.incoming", call);
            }
        }
        else if (event.getType() === 'm.call.answer') {
            if (!call) {
                return;
            }
            if (event.getSender() === client.credentials.userId) {
                if (call.state === 'ringing') {
                    call._onAnsweredElsewhere(content);
                }
            }
            else {
                call._receivedAnswer(content);
            }
        }
        else if (event.getType() === 'm.call.candidates') {
            if (event.getSender() === client.credentials.userId) {
                return;
            }
            if (!call) {
                // store the candidates; we may get a call eventually.
                if (!candidatesByCall[content.call_id]) {
                    candidatesByCall[content.call_id] = [];
                }
                candidatesByCall[content.call_id] = candidatesByCall[
                    content.call_id
                ].concat(content.candidates);
            }
            else {
                for (i = 0; i < content.candidates.length; i++) {
                    call._gotRemoteIceCandidate(content.candidates[i]);
                }
            }
        }
        else if (event.getType() === 'm.call.hangup') {
            // Note that we also observe our own hangups here so we can see
            // if we've already rejected a call that would otherwise be valid
            if (!call) {
                // if not live, store the fact that the call has ended because
                // we're probably getting events backwards so
                // the hangup will come before the invite
                call = webRtcCall.createNewMatrixCall(client, event.getRoomId());
                if (call) {
                    call.callId = content.call_id;
                    call._initWithHangup(event);
                    client.callList[content.call_id] = call;
                }
            }
            else {
                if (call.state !== 'ended') {
                    call._onHangupReceived(content);
                    delete client.callList[content.call_id];
                }
            }
        }
    });
}

function checkTurnServers(client) {
    if (!client._supportsVoip) {
        return;
    }
    client.turnServer().done(function(res) {
        if (res.uris) {
            console.log("Got TURN URIs: " + res.uris + " refresh in " +
                res.ttl + " secs");
            // map the response to a format that can be fed to
            // RTCPeerConnection
            var servers = {
                urls: res.uris,
                username: res.username,
                credential: res.password
            };
            client._turnServers = [servers];
            // re-fetch when we're about to reach the TTL
            setTimeout(function() { checkTurnServers(client); },
                (res.ttl || (60 * 60)) * 1000 * 0.9
            );
        }
    }, function(err) {
        console.error("Failed to get TURN URIs");
        setTimeout(function() { checkTurnServers(client); }, 60000);
    });
}

function createNewUser(client, userId) {
    var user = new User(userId);
    reEmit(client, user, ["User.avatarUrl", "User.displayName", "User.presence"]);
    return user;
}

function createNewRoom(client, roomId) {
    var room = new Room(roomId);
    reEmit(client, room, ["Room.name", "Room.timeline"]);

    // we need to also re-emit room state and room member events, so hook it up
    // to the client now. We need to add a listener for RoomState.members in
    // order to hook them correctly. (TODO: find a better way?)
    reEmit(client, room.currentState, [
        "RoomState.events", "RoomState.members", "RoomState.newMember"
    ]);
    room.currentState.on("RoomState.newMember", function(event, state, member) {
        reEmit(
            client, member,
            [
                "RoomMember.name", "RoomMember.typing", "RoomMember.powerLevel",
                "RoomMember.membership"
            ]
        );
    });
    return room;
}

function _reject(callback, defer, err) {
    if (callback) {
        callback(err);
    }
    defer.reject(err);
}

function _resolve(callback, defer, res) {
    if (callback) {
        callback(null, res);
    }
    defer.resolve(res);
}

function _PojoToMatrixEventMapper(client) {
    function mapper (plainOldJsObject) {
        var event = new MatrixEvent(plainOldJsObject);
        if (event.getType() === "m.room.encrypted") {
            return _decryptMessage(client, event);
        } else {
            return event;
        }
    }
    return mapper;
}

// Identity Server Operations
// ==========================

/**
 * @param {string} email
 * @param {string} clientSecret
 * @param {string} sendAttempt
 * @param {string} nextLink Optional
 * @param {module:client.callback} callback Optional.
 * @return {module:client.Promise} Resolves: TODO
 * @return {module:http-api.MatrixError} Rejects: with an error response.
 */
MatrixClient.prototype.requestEmailToken = function(email, clientSecret,
                                                    sendAttempt, nextLink, callback) {
    var params = {
        client_secret: clientSecret,
        email: email,
        send_attempt: sendAttempt,
        next_link: nextLink
    };
    return this._http.idServerRequest(
        callback, "POST", "/validate/email/requestToken",
        params, httpApi.PREFIX_IDENTITY_V1
    );
};

/**
 * Generates a random string suitable for use as a client secret
 * @return {string} A new client secret
 */
MatrixClient.prototype.generateClientSecret = function() {
    var ret = "";
    var chars = "ABCDEFGHIJKLMNOPQRSTUVWXYZabcdefghijklmnopqrstuvwxyz0123456789";

    for (var i = 0; i < 32; i++) {
        ret += chars.charAt(Math.floor(Math.random() * chars.length));
    }

    return ret;
};

/** */
module.exports.MatrixClient = MatrixClient;

// MatrixClient Event JSDocs

/**
 * Fires whenever the SDK receives a new event.
 * @event module:client~MatrixClient#"event"
 * @param {MatrixEvent} event The matrix event which caused this event to fire.
 * @example
 * matrixClient.on("event", function(event){
 *   var sender = event.getSender();
 * });
 */

/**
 * Fires whenever the SDK has a problem syncing. <strong>This event is experimental
 * and may change.</strong>
 * @event module:client~MatrixClient#"syncError"
 * @param {MatrixError} err The matrix error which caused this event to fire.
 * @example
 * matrixClient.on("syncError", function(err){
 *   // update UI to say "Connection Lost"
 * });
 */

/**
 * Fires when the SDK has finished catching up and is now listening for live
 * events. <strong>This event is experimental and may change.</strong>
 * @event module:client~MatrixClient#"syncComplete"
 * @example
 * matrixClient.on("syncComplete", function(){
 *   var rooms = matrixClient.getRooms();
 * });
 */

 /**
 * Fires whenever a new Room is added. This will fire when you are invited to a
 * room, as well as when you join a room. <strong>This event is experimental and
 * may change.</strong>
 * @event module:client~MatrixClient#"Room"
 * @param {Room} room The newly created, fully populated room.
 * @example
 * matrixClient.on("Room", function(room){
 *   var roomId = room.roomId;
 * });
 */

/**
 * Fires whenever an incoming call arrives.
 * @event module:client~MatrixClient#"Call.incoming"
 * @param {MatrixCall} call The incoming call.
 * @example
 * matrixClient.on("Call.incoming", function(call){
 *   call.answer(); // auto-answer
 * });
 */

// EventEmitter JSDocs

/**
 * The {@link https://nodejs.org/api/events.html|EventEmitter} class.
 * @external EventEmitter
 * @see {@link https://nodejs.org/api/events.html}
 */

/**
 * Adds a listener to the end of the listeners array for the specified event.
 * No checks are made to see if the listener has already been added. Multiple
 * calls passing the same combination of event and listener will result in the
 * listener being added multiple times.
 * @function external:EventEmitter#on
 * @param {string} event The event to listen for.
 * @param {Function} listener The function to invoke.
 * @return {EventEmitter} for call chaining.
 */

/**
 * Alias for {@link external:EventEmitter#on}.
 * @function external:EventEmitter#addListener
 * @param {string} event The event to listen for.
 * @param {Function} listener The function to invoke.
 * @return {EventEmitter} for call chaining.
 */

/**
 * Adds a <b>one time</b> listener for the event. This listener is invoked only
 * the next time the event is fired, after which it is removed.
 * @function external:EventEmitter#once
 * @param {string} event The event to listen for.
 * @param {Function} listener The function to invoke.
 * @return {EventEmitter} for call chaining.
 */

/**
 * Remove a listener from the listener array for the specified event.
 * <b>Caution:</b> changes array indices in the listener array behind the
 * listener.
 * @function external:EventEmitter#removeListener
 * @param {string} event The event to listen for.
 * @param {Function} listener The function to invoke.
 * @return {EventEmitter} for call chaining.
 */

/**
 * Removes all listeners, or those of the specified event. It's not a good idea
 * to remove listeners that were added elsewhere in the code, especially when
 * it's on an emitter that you didn't create (e.g. sockets or file streams).
 * @function external:EventEmitter#removeAllListeners
 * @param {string} event Optional. The event to remove listeners for.
 * @return {EventEmitter} for call chaining.
 */

/**
 * Execute each of the listeners in order with the supplied arguments.
 * @function external:EventEmitter#emit
 * @param {string} event The event to emit.
 * @param {Function} listener The function to invoke.
 * @return {boolean} true if event had listeners, false otherwise.
 */

/**
 * By default EventEmitters will print a warning if more than 10 listeners are
 * added for a particular event. This is a useful default which helps finding
 * memory leaks. Obviously not all Emitters should be limited to 10. This
 * function allows that to be increased. Set to zero for unlimited.
 * @function external:EventEmitter#setMaxListeners
 * @param {Number} n The max number of listeners.
 * @return {EventEmitter} for call chaining.
 */

// MatrixClient Callback JSDocs

/**
 * The standard MatrixClient callback interface. Functions which accept this
 * will specify 2 return arguments. These arguments map to the 2 parameters
 * specified in this callback.
 * @callback module:client.callback
 * @param {Object} err The error value, the "rejected" value or null.
 * @param {Object} data The data returned, the "resolved" value.
 */

 /**
  * {@link https://github.com/kriskowal/q|A promise implementation (Q)}. Functions
  * which return this will specify 2 return arguments. These arguments map to the
  * "onFulfilled" and "onRejected" values of the Promise.
  * @typedef {Object} Promise
  * @static
  * @property {Function} then promise.then(onFulfilled, onRejected, onProgress)
  * @property {Function} catch promise.catch(onRejected)
  * @property {Function} finally promise.finally(callback)
  * @property {Function} done promise.done(onFulfilled, onRejected, onProgress)
  */<|MERGE_RESOLUTION|>--- conflicted
+++ resolved
@@ -50,16 +50,10 @@
  */
 function MatrixClient(opts) {
     utils.checkObjectHasKeys(opts, ["baseUrl", "request"]);
-<<<<<<< HEAD
     utils.checkObjectHasNoAdditionalKeys(opts, [
-        "baseUrl", "request", "accessToken", "userId", "store", "scheduler",
-        "sessionStore", "deviceId"
+        "baseUrl", "idBaseUrl", "request", "accessToken", "userId", "store",
+        "scheduler", "sessionStore", "deviceId"
     ]);
-=======
-    utils.checkObjectHasNoAdditionalKeys(opts,
-        ["baseUrl", "idBaseUrl", "request", "accessToken", "userId", "store", "scheduler"]
-    );
->>>>>>> 32c4d3ff
 
     this.store = opts.store || new StubStore();
     this.sessionStore = opts.sessionStore || null;
