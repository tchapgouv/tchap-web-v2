/*
Copyright 2015 OpenMarket Ltd

Licensed under the Apache License, Version 2.0 (the "License");
you may not use this file except in compliance with the License.
You may obtain a copy of the License at

    http://www.apache.org/licenses/LICENSE-2.0

Unless required by applicable law or agreed to in writing, software
distributed under the License is distributed on an "AS IS" BASIS,
WITHOUT WARRANTIES OR CONDITIONS OF ANY KIND, either express or implied.
See the License for the specific language governing permissions and
limitations under the License.
*/

'use strict';

var React = require('react');

var MatrixClientPeg = require("../../../../src/MatrixClientPeg");

var ComponentBroker = require('../../../../src/ComponentBroker');
var classNames = require("classnames");

var MessageTile = ComponentBroker.get('molecules/MessageTile');
var RoomHeader = ComponentBroker.get('molecules/RoomHeader');
var MemberList = ComponentBroker.get('organisms/MemberList');
var MessageComposer = ComponentBroker.get('molecules/MessageComposer');

var RoomViewController = require("../../../../src/controllers/organisms/RoomView");

var Loader = require("react-loader");


module.exports = React.createClass({
    displayName: 'RoomView',
    mixins: [RoomViewController],

<<<<<<< HEAD
=======
    getMessageTiles: function() {
        return this.state.room.timeline.map(function(mxEv) {
            return (
                <MessageTile key={mxEv.getId()} mxEvent={mxEv} />
            );
        });
    },

>>>>>>> abea8af5
    render: function() {
        var myUserId = MatrixClientPeg.get().credentials.userId;
        if (this.state.room.currentState.members[myUserId].membership == 'invite') {
            if (this.state.joining) {
                return (
                    <div className="mx_RoomView">
                        <Loader />
                    </div>
                );
            } else {
                var inviteEvent = this.state.room.currentState.members[myUserId].events.member.event;
                // XXX: Leaving this intentionally basic for now because invites are about to change totally
                var joinErrorText = this.state.joinError ? "Failed to join room!" : "";
                return (
                    <div className="mx_RoomView">
                        <div className="mx_RoomView_invitePrompt">
                            <div>{inviteEvent.user_id} has invited you to a room</div>
                            <button ref="joinButton" onClick={this.onJoinButtonClicked}>Join</button>
                            <div className="error">{joinErrorText}</div>
                        </div>
                    </div>
                );
            }
        } else {
            var scrollheader_classes = classNames({
                mx_RoomView_scrollheader: true,
                loading: this.state.paginating
            });
            return (
                <div className="mx_RoomView">
                    <RoomHeader room={this.state.room} />
<<<<<<< HEAD
                    <div className="mx_RoomView_HSplit">
                        <ul className="mx_RoomView_MessageList" ref="messageList" aria-live="polite" onScroll={this.onMessageListScroll}>
                            <li className={scrollheader_classes}>
                            </li>
                            {this.getEventTiles()}
                        </ul>
=======
                    <div className="mx_RoomView_roomWrapper">
                        <div className="mx_RoomView_messagePanel">
                            <div className="mx_RoomView_messageListWrapper">
                                <div className="mx_RoomView_MessageList" ref="messageList">
                                    {this.getMessageTiles()}
                                </div>
                            </div>
                            <MessageComposer roomId={this.props.roomId} />
                        </div>
>>>>>>> abea8af5
                        <MemberList roomId={this.props.roomId} key={this.props.roomId} />
                    </div>
                </div>
            );
        }
    },
});
<|MERGE_RESOLUTION|>--- conflicted
+++ resolved
@@ -37,17 +37,6 @@
     displayName: 'RoomView',
     mixins: [RoomViewController],
 
-<<<<<<< HEAD
-=======
-    getMessageTiles: function() {
-        return this.state.room.timeline.map(function(mxEv) {
-            return (
-                <MessageTile key={mxEv.getId()} mxEvent={mxEv} />
-            );
-        });
-    },
-
->>>>>>> abea8af5
     render: function() {
         var myUserId = MatrixClientPeg.get().credentials.userId;
         if (this.state.room.currentState.members[myUserId].membership == 'invite') {
@@ -79,24 +68,15 @@
             return (
                 <div className="mx_RoomView">
                     <RoomHeader room={this.state.room} />
-<<<<<<< HEAD
-                    <div className="mx_RoomView_HSplit">
-                        <ul className="mx_RoomView_MessageList" ref="messageList" aria-live="polite" onScroll={this.onMessageListScroll}>
-                            <li className={scrollheader_classes}>
-                            </li>
-                            {this.getEventTiles()}
-                        </ul>
-=======
                     <div className="mx_RoomView_roomWrapper">
                         <div className="mx_RoomView_messagePanel">
                             <div className="mx_RoomView_messageListWrapper">
-                                <div className="mx_RoomView_MessageList" ref="messageList">
-                                    {this.getMessageTiles()}
+                                <div className="mx_RoomView_MessageList" ref="messageList" aria-live="polite" onScroll={this.onMessageListScroll}>
+                                    {this.getEventTiles()}
                                 </div>
                             </div>
                             <MessageComposer roomId={this.props.roomId} />
                         </div>
->>>>>>> abea8af5
                         <MemberList roomId={this.props.roomId} key={this.props.roomId} />
                     </div>
                 </div>
